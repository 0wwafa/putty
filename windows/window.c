/*
 * window.c - the PuTTY(tel)/pterm main program, which runs a PuTTY
 * terminal emulator and backend in a window.
 */

#include <stdio.h>
#include <stdlib.h>
#include <ctype.h>
#include <time.h>
#include <limits.h>
#include <assert.h>
#include <wchar.h>

#define COMPILE_MULTIMON_STUBS

#include "putty.h"
#include "ssh.h"
#include "terminal.h"
#include "storage.h"
#include "putty-rc.h"
#include "security-api.h"
#include "win-gui-seat.h"
#include "tree234.h"

#ifdef NO_MULTIMON
#include <multimon.h>
#endif

#include <imm.h>
#include <commctrl.h>
#include <richedit.h>
#include <mmsystem.h>

/* From MSDN: In the WM_SYSCOMMAND message, the four low-order bits of
 * wParam are used by Windows, and should be masked off, so we shouldn't
 * attempt to store information in them. Hence all these identifiers have
 * the low 4 bits clear. Also, identifiers should < 0xF000. */

#define IDM_SHOWLOG   0x0010
#define IDM_NEWSESS   0x0020
#define IDM_DUPSESS   0x0030
#define IDM_RESTART   0x0040
#define IDM_RECONF    0x0050
#define IDM_CLRSB     0x0060
#define IDM_RESET     0x0070
#define IDM_HELP      0x0140
#define IDM_ABOUT     0x0150
#define IDM_SAVEDSESS 0x0160
#define IDM_COPYALL   0x0170
#define IDM_FULLSCREEN  0x0180
#define IDM_COPY      0x0190
#define IDM_PASTE     0x01A0
#define IDM_SPECIALSEP 0x0200

#define IDM_SPECIAL_MIN 0x0400
#define IDM_SPECIAL_MAX 0x0800

#define IDM_SAVED_MIN 0x1000
#define IDM_SAVED_MAX 0x5000
#define MENU_SAVED_STEP 16
/* Maximum number of sessions on saved-session submenu */
#define MENU_SAVED_MAX ((IDM_SAVED_MAX-IDM_SAVED_MIN) / MENU_SAVED_STEP)

#define WM_IGNORE_CLIP (WM_APP + 2)
#define WM_FULLSCR_ON_MAX (WM_APP + 3)
#define WM_GOT_CLIPDATA (WM_APP + 4)

/* Needed for Chinese support and apparently not always defined. */
#ifndef VK_PROCESSKEY
#define VK_PROCESSKEY 0xE5
#endif

/* Mouse wheel support. */
#ifndef WM_MOUSEWHEEL
#define WM_MOUSEWHEEL 0x020A           /* not defined in earlier SDKs */
#endif
#ifndef WHEEL_DELTA
#define WHEEL_DELTA 120
#endif

/* DPI awareness support */
#ifndef WM_DPICHANGED
#define WM_DPICHANGED 0x02E0
#define WM_DPICHANGED_BEFOREPARENT 0x02E2
#define WM_DPICHANGED_AFTERPARENT 0x02E3
#define WM_GETDPISCALEDSIZE 0x02E4
#endif

/* VK_PACKET, used to send Unicode characters in WM_KEYDOWNs */
#ifndef VK_PACKET
#define VK_PACKET 0xE7
#endif

static Mouse_Button translate_button(WinGuiSeat *wgs, Mouse_Button button);
static void show_mouseptr(WinGuiSeat *wgs, bool show);
static LRESULT CALLBACK WndProc(HWND, UINT, WPARAM, LPARAM);
static int TranslateKey(WinGuiSeat *wgs, UINT message, WPARAM wParam,
                        LPARAM lParam, unsigned char *output);
static void init_palette(WinGuiSeat *wgs);
static void init_fonts(WinGuiSeat *wgs, int, int);
static void init_dpi_info(WinGuiSeat *wgs);
static void another_font(WinGuiSeat *wgs, int);
static void deinit_fonts(WinGuiSeat *wgs);
static void set_input_locale(WinGuiSeat *wgs, HKL);
static void update_savedsess_menu(WinGuiSeat *wgs);
static void init_winfuncs(void);

static bool is_full_screen(WinGuiSeat *wgs);
static void make_full_screen(WinGuiSeat *wgs);
static void clear_full_screen(WinGuiSeat *wgs);
static void flip_full_screen(WinGuiSeat *wgs);
static void process_clipdata(WinGuiSeat *wgs, HGLOBAL clipdata, bool unicode);
static void setup_clipboards(Terminal *, Conf *);

/* Window layout information */
static void reset_window(WinGuiSeat *wgs, int reinit);
static int extra_width, extra_height;
static int font_width, font_height;
static bool font_dualwidth, font_varpitch;
static int offset_width, offset_height;
static bool was_zoomed = false;
static int prev_rows, prev_cols;

static void flash_window(WinGuiSeat *wgs, int mode);
static void sys_cursor_update(WinGuiSeat *wgs);
static bool get_fullscreen_rect(WinGuiSeat *wgs, RECT *ss);

static void conf_cache_data(WinGuiSeat *wgs);

static struct sesslist sesslist;       /* for saved-session menu */

enum MONITOR_DPI_TYPE { MDT_EFFECTIVE_DPI, MDT_ANGULAR_DPI, MDT_RAW_DPI, MDT_DEFAULT };
DECL_WINDOWS_FUNCTION(static, BOOL, GetMonitorInfoA, (HMONITOR, LPMONITORINFO));
DECL_WINDOWS_FUNCTION(static, HMONITOR, MonitorFromPoint, (POINT, DWORD));
DECL_WINDOWS_FUNCTION(static, HMONITOR, MonitorFromWindow, (HWND, DWORD));
DECL_WINDOWS_FUNCTION(static, HRESULT, GetDpiForMonitor, (HMONITOR hmonitor, enum MONITOR_DPI_TYPE dpiType, UINT *dpiX, UINT *dpiY));
DECL_WINDOWS_FUNCTION(static, HRESULT, GetSystemMetricsForDpi, (int nIndex, UINT dpi));
DECL_WINDOWS_FUNCTION(static, HRESULT, AdjustWindowRectExForDpi, (LPRECT lpRect, DWORD dwStyle, BOOL bMenu, DWORD dwExStyle, UINT dpi));

static HBITMAP caretbm;

static UINT wm_mousewheel = WM_MOUSEWHEEL;

struct WinGuiSeatListNode wgslisthead = {
    .next = &wgslisthead, .prev = &wgslisthead,
};

#define IS_HIGH_VARSEL(wch1, wch2) \
    ((wch1) == 0xDB40 && ((wch2) >= 0xDD00 && (wch2) <= 0xDDEF))
#define IS_LOW_VARSEL(wch) \
    (((wch) >= 0x180B && (wch) <= 0x180D) || /* MONGOLIAN FREE VARIATION SELECTOR */ \
     ((wch) >= 0xFE00 && (wch) <= 0xFE0F)) /* VARIATION SELECTOR 1-16 */

static bool wintw_setup_draw_ctx(TermWin *);
static void wintw_draw_text(TermWin *, int x, int y, wchar_t *text, int len,
                            unsigned long attrs, int lattrs, truecolour tc);
static void wintw_draw_cursor(TermWin *, int x, int y, wchar_t *text, int len,
                              unsigned long attrs, int lattrs, truecolour tc);
static void wintw_draw_trust_sigil(TermWin *, int x, int y);
static int wintw_char_width(TermWin *, int uc);
static void wintw_free_draw_ctx(TermWin *);
static void wintw_set_cursor_pos(TermWin *, int x, int y);
static void wintw_set_raw_mouse_mode(TermWin *, bool enable);
static void wintw_set_raw_mouse_mode_pointer(TermWin *, bool enable);
static void wintw_set_scrollbar(TermWin *, int total, int start, int page);
static void wintw_bell(TermWin *, int mode);
static void wintw_clip_write(
    TermWin *, int clipboard, wchar_t *text, int *attrs,
    truecolour *colours, int len, bool must_deselect);
static void wintw_clip_request_paste(TermWin *, int clipboard);
static void wintw_refresh(TermWin *);
static void wintw_request_resize(TermWin *, int w, int h);
static void wintw_set_title(TermWin *, const char *title, int codepage);
static void wintw_set_icon_title(TermWin *, const char *icontitle,
                                 int codepage);
static void wintw_set_minimised(TermWin *, bool minimised);
static void wintw_set_maximised(TermWin *, bool maximised);
static void wintw_move(TermWin *, int x, int y);
static void wintw_set_zorder(TermWin *, bool top);
static void wintw_palette_set(TermWin *, unsigned, unsigned, const rgb *);
static void wintw_palette_get_overrides(TermWin *, Terminal *);
static void wintw_unthrottle(TermWin *win, size_t bufsize);

static const TermWinVtable windows_termwin_vt = {
    .setup_draw_ctx = wintw_setup_draw_ctx,
    .draw_text = wintw_draw_text,
    .draw_cursor = wintw_draw_cursor,
    .draw_trust_sigil = wintw_draw_trust_sigil,
    .char_width = wintw_char_width,
    .free_draw_ctx = wintw_free_draw_ctx,
    .set_cursor_pos = wintw_set_cursor_pos,
    .set_raw_mouse_mode = wintw_set_raw_mouse_mode,
    .set_raw_mouse_mode_pointer = wintw_set_raw_mouse_mode_pointer,
    .set_scrollbar = wintw_set_scrollbar,
    .bell = wintw_bell,
    .clip_write = wintw_clip_write,
    .clip_request_paste = wintw_clip_request_paste,
    .refresh = wintw_refresh,
    .request_resize = wintw_request_resize,
    .set_title = wintw_set_title,
    .set_icon_title = wintw_set_icon_title,
    .set_minimised = wintw_set_minimised,
    .set_maximised = wintw_set_maximised,
    .move = wintw_move,
    .set_zorder = wintw_set_zorder,
    .palette_set = wintw_palette_set,
    .palette_get_overrides = wintw_palette_get_overrides,
    .unthrottle = wintw_unthrottle,
};

static HICON trust_icon = INVALID_HANDLE_VALUE;

const bool share_can_be_downstream = true;
const bool share_can_be_upstream = true;

static bool is_utf8(WinGuiSeat *wgs)
{
    return wgs->ucsdata.line_codepage == CP_UTF8;
}

static bool win_seat_is_utf8(Seat *seat)
{
    WinGuiSeat *wgs = container_of(seat, WinGuiSeat, seat);
    return is_utf8(wgs);
}

static char *win_seat_get_ttymode(Seat *seat, const char *mode)
{
    WinGuiSeat *wgs = container_of(seat, WinGuiSeat, seat);
    return term_get_ttymode(wgs->term, mode);
}

static StripCtrlChars *win_seat_stripctrl_new(
    Seat *seat, BinarySink *bs_out, SeatInteractionContext sic)
{
    WinGuiSeat *wgs = container_of(seat, WinGuiSeat, seat);
    return stripctrl_new_term(bs_out, false, 0, wgs->term);
}

static size_t win_seat_output(
    Seat *seat, SeatOutputType type, const void *, size_t);
static bool win_seat_eof(Seat *seat);
static SeatPromptResult win_seat_get_userpass_input(Seat *seat, prompts_t *p);
static void win_seat_notify_remote_exit(Seat *seat);
static void win_seat_connection_fatal(Seat *seat, const char *msg);
static void win_seat_nonfatal(Seat *seat, const char *msg);
static void win_seat_update_specials_menu(Seat *seat);
static void win_seat_set_busy_status(Seat *seat, BusyStatus status);
static void win_seat_set_trust_status(Seat *seat, bool trusted);
static bool win_seat_can_set_trust_status(Seat *seat);
static bool win_seat_get_cursor_position(Seat *seat, int *x, int *y);
static bool win_seat_get_window_pixel_size(Seat *seat, int *x, int *y);

static const SeatVtable win_seat_vt = {
    .output = win_seat_output,
    .eof = win_seat_eof,
    .sent = nullseat_sent,
    .banner = nullseat_banner_to_stderr,
    .get_userpass_input = win_seat_get_userpass_input,
    .notify_session_started = nullseat_notify_session_started,
    .notify_remote_exit = win_seat_notify_remote_exit,
    .notify_remote_disconnect = nullseat_notify_remote_disconnect,
    .connection_fatal = win_seat_connection_fatal,
    .nonfatal = win_seat_nonfatal,
    .update_specials_menu = win_seat_update_specials_menu,
    .get_ttymode = win_seat_get_ttymode,
    .set_busy_status = win_seat_set_busy_status,
    .confirm_ssh_host_key = win_seat_confirm_ssh_host_key,
    .confirm_weak_crypto_primitive = win_seat_confirm_weak_crypto_primitive,
    .confirm_weak_cached_hostkey = win_seat_confirm_weak_cached_hostkey,
    .prompt_descriptions = win_seat_prompt_descriptions,
    .is_utf8 = win_seat_is_utf8,
    .echoedit_update = nullseat_echoedit_update,
    .get_x_display = nullseat_get_x_display,
    .get_windowid = nullseat_get_windowid,
    .get_window_pixel_size = win_seat_get_window_pixel_size,
    .stripctrl_new = win_seat_stripctrl_new,
    .set_trust_status = win_seat_set_trust_status,
    .can_set_trust_status = win_seat_can_set_trust_status,
    .has_mixed_input_stream = nullseat_has_mixed_input_stream_yes,
    .verbose = nullseat_verbose_yes,
    .interactive = nullseat_interactive_yes,
    .get_cursor_position = win_seat_get_cursor_position,
};

static void start_backend(WinGuiSeat *wgs)
{
    const struct BackendVtable *vt;
    char *error, *realhost;
    int i;

    wgs->cmdline_get_passwd_state = cmdline_get_passwd_input_state_new;

    vt = backend_vt_from_conf(wgs->conf);

    seat_set_trust_status(&wgs->seat, true);
    error = backend_init(vt, &wgs->seat, &wgs->backend, wgs->logctx, wgs->conf,
                         conf_get_str(wgs->conf, CONF_host),
                         conf_get_int(wgs->conf, CONF_port),
                         &realhost,
                         conf_get_bool(wgs->conf, CONF_tcp_nodelay),
                         conf_get_bool(wgs->conf, CONF_tcp_keepalives));
    if (error) {
        char *str = dupprintf("%s Error", appname);
        char *msg;
        if (cmdline_tooltype & TOOLTYPE_NONNETWORK) {
            /* Special case for pterm. */
            msg = dupprintf("Unable to open terminal:\n%s", error);
        } else {
            msg = dupprintf("Unable to open connection to\n%s\n%s",
                            conf_dest(wgs->conf), error);
        }
        sfree(error);
        MessageBox(NULL, msg, str, MB_ICONERROR | MB_OK);
        sfree(str);
        sfree(msg);
        exit(0);
    }
    term_setup_window_titles(wgs->term, realhost);
    sfree(realhost);

    /*
     * Connect the terminal to the backend for resize purposes.
     */
    term_provide_backend(wgs->term, wgs->backend);

    /*
     * Set up a line discipline.
     */
    wgs->ldisc = ldisc_create(wgs->conf, wgs->term, wgs->backend, &wgs->seat);

    /*
     * Destroy the Restart Session menu item. (This will return
     * failure if it's already absent, as it will be the very first
     * time we call this function. We ignore that, because as long
     * as the menu item ends up not being there, we don't care
     * whether it was us who removed it or not!)
     */
    for (i = 0; i < lenof(wgs->popup_menus); i++) {
        DeleteMenu(wgs->popup_menus[i].menu, IDM_RESTART, MF_BYCOMMAND);
    }

    wgs->session_closed = false;
}

static void close_session(void *vctx)
{
    WinGuiSeat *wgs = (WinGuiSeat *)vctx;
    char *newtitle;
    int i;

    wgs->session_closed = true;
    newtitle = dupprintf("%s (inactive)", appname);
    win_set_icon_title(&wgs->termwin, newtitle, DEFAULT_CODEPAGE);
    win_set_title(&wgs->termwin, newtitle, DEFAULT_CODEPAGE);
    sfree(newtitle);

    if (wgs->ldisc) {
        ldisc_free(wgs->ldisc);
        wgs->ldisc = NULL;
    }
    if (wgs->backend) {
        backend_free(wgs->backend);
        wgs->backend = NULL;
        term_provide_backend(wgs->term, NULL);
        seat_update_specials_menu(&wgs->seat);
    }

    /*
     * Show the Restart Session menu item. Do a precautionary
     * delete first to ensure we never end up with more than one.
     */
    for (i = 0; i < lenof(wgs->popup_menus); i++) {
        DeleteMenu(wgs->popup_menus[i].menu, IDM_RESTART, MF_BYCOMMAND);
        InsertMenu(wgs->popup_menus[i].menu, IDM_DUPSESS,
                   MF_BYCOMMAND | MF_ENABLED, IDM_RESTART, "&Restart Session");
    }
}

/*
 * Some machinery to deal with switching the window type between ANSI
 * and Unicode. We prefer Unicode, but some PuTTY builds still try to
 * run on machines so old that they don't support that mode. So we're
 * prepared to fall back to an ANSI window if we have to. For this
 * purpose, we swap out a few Windows API functions, and wrap
 * SetWindowText so that if we're not in Unicode mode we first convert
 * the wide string we're given.
 */
static bool unicode_window;
static BOOL (WINAPI *sw_PeekMessage)(LPMSG, HWND, UINT, UINT, UINT);
static LRESULT (WINAPI *sw_DispatchMessage)(const MSG *);
static LRESULT (WINAPI *sw_DefWindowProc)(HWND, UINT, WPARAM, LPARAM);
static void sw_SetWindowText(HWND hwnd, wchar_t *text)
{
    if (unicode_window) {
        SetWindowTextW(hwnd, text);
    } else {
        char *mb = dup_wc_to_mb(DEFAULT_CODEPAGE, 0, text, "?");
        SetWindowTextA(hwnd, mb);
        sfree(mb);
    }
}

static HINSTANCE hprev;

/*
 * Also, registering window classes has to be done in a fiddly way.
 */
#define SETUP_WNDCLASS(wndclass, classname) do {                        \
        wndclass.style = 0;                                             \
        wndclass.lpfnWndProc = WndProc;                                 \
        wndclass.cbClsExtra = 0;                                        \
        wndclass.cbWndExtra = 0;                                        \
        wndclass.hInstance = hinst;                                     \
        wndclass.hIcon = LoadIcon(hinst, MAKEINTRESOURCE(IDI_MAINICON)); \
        wndclass.hCursor = LoadCursor(NULL, IDC_IBEAM);                 \
        wndclass.hbrBackground = NULL;                                  \
        wndclass.lpszMenuName = NULL;                                   \
        wndclass.lpszClassName = classname;                             \
    } while (0)
wchar_t *terminal_window_class_w(void)
{
    static wchar_t *classname = NULL;
    if (!classname)
        classname = dup_mb_to_wc(DEFAULT_CODEPAGE, 0, appname);
    if (!hprev) {
        WNDCLASSW wndclassw;
        SETUP_WNDCLASS(wndclassw, classname);
        RegisterClassW(&wndclassw);
    }
    return classname;
}
char *terminal_window_class_a(void)
{
    static char *classname = NULL;
    if (!classname)
        classname = dupcat(appname, ".ansi");
    if (!hprev) {
        WNDCLASSA wndclassa;
        SETUP_WNDCLASS(wndclassa, classname);
        RegisterClassA(&wndclassa);
    }
    return classname;
}

HINSTANCE hinst;

int WINAPI WinMain(HINSTANCE inst, HINSTANCE prev, LPSTR cmdline, int show)
{
    MSG msg;
    HRESULT hr;
    int guess_width, guess_height;

    dll_hijacking_protection();

    hinst = inst;
    hprev = prev;

    sk_init();

    init_common_controls();

    /* Set Explicit App User Model Id so that jump lists don't cause
       PuTTY to hang on to removable media. */

    set_explicit_app_user_model_id();

    /* Ensure a Maximize setting in Explorer doesn't maximise the
     * config box. */
    defuse_showwindow();

    init_winver();

    /*
     * If we're running a version of Windows that doesn't support
     * WM_MOUSEWHEEL, find out what message number we should be
     * using instead.
     */
    if (osMajorVersion < 4 ||
        (osMajorVersion == 4 && osPlatformId != VER_PLATFORM_WIN32_NT))
        wm_mousewheel = RegisterWindowMessage("MSWHEEL_ROLLMSG");

    init_help();

    init_winfuncs();

    setup_gui_timing();

    WinGuiSeat *wgs = snew(WinGuiSeat);
    memset(wgs, 0, sizeof(*wgs));
    wgs_link(wgs);

    wgs->seat.vt = &win_seat_vt;
    wgs->logpolicy.vt = &win_gui_logpolicy_vt;
    wgs->termwin.vt = &windows_termwin_vt;

    wgs->caret_x = wgs->caret_y = -1;
    wgs->busy_status = BUSY_NOT;

    wgs->conf = conf_new();

    /*
     * Initialize COM.
     */
    hr = CoInitialize(NULL);
    if (hr != S_OK && hr != S_FALSE) {
        char *str = dupprintf("%s Fatal Error", appname);
        MessageBox(NULL, "Failed to initialize COM subsystem",
                   str, MB_OK | MB_ICONEXCLAMATION);
        sfree(str);
        return 1;
    }

    /*
     * Process the command line.
     */
    gui_term_process_cmdline(wgs->conf, cmdline);

    memset(&wgs->ucsdata, 0, sizeof(wgs->ucsdata));

    conf_cache_data(wgs);

    /*
     * Guess some defaults for the window size. This all gets
     * updated later, so we don't really care too much. However, we
     * do want the font width/height guesses to correspond to a
     * large font rather than a small one...
     */

    font_width = 10;
    font_height = 20;
    extra_width = 25;
    extra_height = 28;
    guess_width = extra_width + font_width * conf_get_int(
        wgs->conf, CONF_width);
    guess_height = extra_height + font_height * conf_get_int(
        wgs->conf, CONF_height);
    {
        RECT r;
        get_fullscreen_rect(wgs, &r);
        if (guess_width > r.right - r.left)
            guess_width = r.right - r.left;
        if (guess_height > r.bottom - r.top)
            guess_height = r.bottom - r.top;
    }

    {
        int winmode = WS_OVERLAPPEDWINDOW | WS_VSCROLL;
        int exwinmode = 0;
        const struct BackendVtable *vt =
            backend_vt_from_proto(be_default_protocol);
        bool resize_forbidden = false;
        if (vt && vt->flags & BACKEND_RESIZE_FORBIDDEN)
            resize_forbidden = true;
        wchar_t *uappname = dup_mb_to_wc(DEFAULT_CODEPAGE, 0, appname);
        wgs->window_name = dup_mb_to_wc(DEFAULT_CODEPAGE, 0, appname);
        wgs->icon_name = dup_mb_to_wc(DEFAULT_CODEPAGE, 0, appname);
        if (!conf_get_bool(wgs->conf, CONF_scrollbar))
            winmode &= ~(WS_VSCROLL);
        if (conf_get_int(wgs->conf, CONF_resize_action) == RESIZE_DISABLED ||
            resize_forbidden)
            winmode &= ~(WS_THICKFRAME | WS_MAXIMIZEBOX);
        if (conf_get_bool(wgs->conf, CONF_alwaysontop))
            exwinmode |= WS_EX_TOPMOST;
        if (conf_get_bool(wgs->conf, CONF_sunken_edge))
            exwinmode |= WS_EX_CLIENTEDGE;

#ifdef TEST_ANSI_WINDOW
        /* For developer testing of ANSI window support, pretend
         * CreateWindowExW failed */
        wgs->term_hwnd = NULL;
        SetLastError(ERROR_CALL_NOT_IMPLEMENTED);
#else
        unicode_window = true;
        sw_PeekMessage = PeekMessageW;
        sw_DispatchMessage = DispatchMessageW;
        sw_DefWindowProc = DefWindowProcW;
        wgs->term_hwnd = CreateWindowExW(
            exwinmode, terminal_window_class_w(), uappname,
            winmode, CW_USEDEFAULT, CW_USEDEFAULT,
            guess_width, guess_height, NULL, NULL, inst, NULL);
#endif

#if defined LEGACY_WINDOWS || defined TEST_ANSI_WINDOW
        if (!wgs->term_hwnd && GetLastError() == ERROR_CALL_NOT_IMPLEMENTED) {
            /* Fall back to an ANSI window, swapping in all the ANSI
             * window message handling functions */
            unicode_window = false;
            sw_PeekMessage = PeekMessageA;
            sw_DispatchMessage = DispatchMessageA;
            sw_DefWindowProc = DefWindowProcA;
            wgs->term_hwnd = CreateWindowExA(
                exwinmode, terminal_window_class_a(), appname,
                winmode, CW_USEDEFAULT, CW_USEDEFAULT,
                guess_width, guess_height, NULL, NULL, inst, NULL);
        }
#endif

        if (!wgs->term_hwnd) {
            modalfatalbox("Unable to create terminal window: %s",
                          win_strerror(GetLastError()));
        }
        memset(&wgs->dpi_info, 0, sizeof(struct _dpi_info));
        init_dpi_info(wgs);
        sfree(uappname);
    }

    SetWindowLongPtr(wgs->term_hwnd, GWLP_USERDATA, (LONG_PTR)wgs);

    /*
     * Initialise the fonts, simultaneously correcting the guesses
     * for font_{width,height}.
     */
    init_fonts(wgs, 0, 0);

    /*
     * Prepare a logical palette.
     */
    init_palette(wgs);

    /*
     * Initialise the terminal. (We have to do this _after_
     * creating the window, since the terminal is the first thing
     * which will call schedule_timer(), which will in turn call
     * timer_change_notify() which will expect hwnd to exist.)
     */
    wgs->term = term_init(wgs->conf, &wgs->ucsdata, &wgs->termwin);
    setup_clipboards(wgs->term, wgs->conf);
    wgs->logctx = log_init(&wgs->logpolicy, wgs->conf);
    term_provide_logctx(wgs->term, wgs->logctx);
    term_size(wgs->term, conf_get_int(wgs->conf, CONF_height),
              conf_get_int(wgs->conf, CONF_width),
              conf_get_int(wgs->conf, CONF_savelines));

    /*
     * Correct the guesses for extra_{width,height}.
     */
    {
        RECT cr, wr;
        GetWindowRect(wgs->term_hwnd, &wr);
        GetClientRect(wgs->term_hwnd, &cr);
        offset_width = offset_height =
            conf_get_int(wgs->conf, CONF_window_border);
        extra_width = wr.right - wr.left - cr.right + cr.left + offset_width*2;
        extra_height = wr.bottom - wr.top - cr.bottom + cr.top +offset_height*2;
    }

    /*
     * Resize the window, now we know what size we _really_ want it
     * to be.
     */
    guess_width = extra_width + font_width * wgs->term->cols;
    guess_height = extra_height + font_height * wgs->term->rows;
    SetWindowPos(wgs->term_hwnd, NULL, 0, 0, guess_width, guess_height,
                 SWP_NOMOVE | SWP_NOREDRAW | SWP_NOZORDER);

    /*
     * Set up a caret bitmap, with no content.
     */
    {
        char *bits;
        int size = (font_width + 15) / 16 * 2 * font_height;
        bits = snewn(size, char);
        memset(bits, 0, size);
        caretbm = CreateBitmap(font_width, font_height, 1, 1, bits);
        sfree(bits);
    }
    CreateCaret(wgs->term_hwnd, caretbm, font_width, font_height);

    /*
     * Initialise the scroll bar.
     */
    {
        SCROLLINFO si;

        si.cbSize = sizeof(si);
        si.fMask = SIF_ALL | SIF_DISABLENOSCROLL;
        si.nMin = 0;
        si.nMax = wgs->term->rows - 1;
        si.nPage = wgs->term->rows;
        si.nPos = 0;
        SetScrollInfo(wgs->term_hwnd, SB_VERT, &si, false);
    }

    /*
     * Prepare the mouse handler.
     */
    wgs->lastact = MA_NOTHING;
    wgs->lastbtn = MBT_NOTHING;
    wgs->dbltime = GetDoubleClickTime();

    /*
     * Set up the session-control options on the system menu.
     */
    {
        HMENU m;
        int j;
        char *str;

        wgs->popup_menus[SYSMENU].menu = GetSystemMenu(wgs->term_hwnd, false);
        wgs->popup_menus[CTXMENU].menu = CreatePopupMenu();
        AppendMenu(wgs->popup_menus[CTXMENU].menu, MF_ENABLED,
                   IDM_COPY, "&Copy");
        AppendMenu(wgs->popup_menus[CTXMENU].menu, MF_ENABLED,
                   IDM_PASTE, "&Paste");

        wgs->savedsess_menu = CreateMenu();
        get_sesslist(&sesslist, true);
        update_savedsess_menu(wgs);

        for (j = 0; j < lenof(wgs->popup_menus); j++) {
            m = wgs->popup_menus[j].menu;

            AppendMenu(m, MF_SEPARATOR, 0, 0);
            AppendMenu(m, MF_ENABLED, IDM_SHOWLOG, "&Event Log");
            AppendMenu(m, MF_SEPARATOR, 0, 0);
            AppendMenu(m, MF_ENABLED, IDM_NEWSESS, "Ne&w Session...");
            AppendMenu(m, MF_ENABLED, IDM_DUPSESS, "&Duplicate Session");
            AppendMenu(m, MF_POPUP | MF_ENABLED, (UINT_PTR)wgs->savedsess_menu,
                       "Sa&ved Sessions");
            AppendMenu(m, MF_ENABLED, IDM_RECONF, "Chan&ge Settings...");
            AppendMenu(m, MF_SEPARATOR, 0, 0);
            AppendMenu(m, MF_ENABLED, IDM_COPYALL, "C&opy All to Clipboard");
            AppendMenu(m, MF_ENABLED, IDM_CLRSB, "C&lear Scrollback");
            AppendMenu(m, MF_ENABLED, IDM_RESET, "Rese&t Terminal");
            AppendMenu(m, MF_SEPARATOR, 0, 0);
            AppendMenu(m, (conf_get_int(wgs->conf, CONF_resize_action)
                           == RESIZE_DISABLED) ? MF_GRAYED : MF_ENABLED,
                       IDM_FULLSCREEN, "&Full Screen");
            AppendMenu(m, MF_SEPARATOR, 0, 0);
            if (has_help())
                AppendMenu(m, MF_ENABLED, IDM_HELP, "&Help");
            str = dupprintf("&About %s", appname);
            AppendMenu(m, MF_ENABLED, IDM_ABOUT, str);
            sfree(str);
        }
    }

    if (restricted_acl()) {
        lp_eventlog(&wgs->logpolicy, "Running with restricted process ACL");
    }

    winselgui_set_hwnd(wgs->term_hwnd);
    start_backend(wgs);

    /*
     * Set up the initial input locale.
     */
    set_input_locale(wgs, GetKeyboardLayout(0));

    /*
     * Finally show the window!
     */
    ShowWindow(wgs->term_hwnd, show);
    SetForegroundWindow(wgs->term_hwnd);

    term_set_focus(wgs->term, GetForegroundWindow() == wgs->term_hwnd);
    UpdateWindow(wgs->term_hwnd);

    gui_terminal_ready(wgs->term_hwnd, &wgs->seat, wgs->backend);

    while (1) {
        int n;
        DWORD timeout;

        if (toplevel_callback_pending() ||
            PeekMessage(&msg, NULL, 0, 0, PM_NOREMOVE)) {
            /*
             * If we have anything we'd like to do immediately, set
             * the timeout for MsgWaitForMultipleObjects to zero so
             * that we'll only do a quick check of our handles and
             * then get on with whatever that was.
             *
             * One such option is a pending toplevel callback. The
             * other is a non-empty Windows message queue, which you'd
             * think we could leave to MsgWaitForMultipleObjects to
             * check for us along with all the handles, but in fact we
             * can't because once PeekMessage in one iteration of this
             * loop has removed a message from the queue, the whole
             * queue is considered uninteresting by the next
             * invocation of MWFMO. So we check ourselves whether the
             * message queue is non-empty, and if so, set this timeout
             * to zero to ensure MWFMO doesn't block.
             */
            timeout = 0;
        } else {
            timeout = INFINITE;
            /* The messages seem unreliable; especially if we're being tricky */
            term_set_focus(wgs->term, GetForegroundWindow() == wgs->term_hwnd);
        }

        HandleWaitList *hwl = get_handle_wait_list();

        n = MsgWaitForMultipleObjects(hwl->nhandles, hwl->handles, false,
                                      timeout, QS_ALLINPUT);

        if ((unsigned)(n - WAIT_OBJECT_0) < (unsigned)hwl->nhandles)
            handle_wait_activate(hwl, n - WAIT_OBJECT_0);
        handle_wait_list_free(hwl);

        while (sw_PeekMessage(&msg, NULL, 0, 0, PM_REMOVE)) {
            if (msg.message == WM_QUIT)
                goto finished;         /* two-level break */

            HWND logbox = event_log_window();
            if (!(IsWindow(logbox) && IsDialogMessage(logbox, &msg)))
                sw_DispatchMessage(&msg);

            /*
             * WM_NETEVENT messages seem to jump ahead of others in
             * the message queue. I'm not sure why; the docs for
             * PeekMessage mention that messages are prioritised in
             * some way, but I'm unclear on which priorities go where.
             *
             * Anyway, in practice I observe that WM_NETEVENT seems to
             * jump to the head of the queue, which means that if we
             * were to only process one message every time round this
             * loop, we'd get nothing but NETEVENTs if the server
             * flooded us with data, and stop responding to any other
             * kind of window message. So instead, we keep on round
             * this loop until we've consumed at least one message
             * that _isn't_ a NETEVENT, or run out of messages
             * completely (whichever comes first). And we don't go to
             * run_toplevel_callbacks (which is where the netevents
             * are actually processed, causing fresh NETEVENT messages
             * to appear) until we've done this.
             */
            if (msg.message != WM_NETEVENT)
                break;
        }

        run_toplevel_callbacks();
    }

  finished:
    cleanup_exit(msg.wParam);          /* this doesn't return... */
    return msg.wParam;                 /* ... but optimiser doesn't know */
}

static void wgs_cleanup(WinGuiSeat *wgs)
{
    deinit_fonts(wgs);
    sfree(wgs->logpal);
    if (wgs->pal)
        DeleteObject(wgs->pal);
    wgs_unlink(wgs);
    sfree(wgs);
}

char *handle_restrict_acl_cmdline_prefix(char *p)
{
    /*
     * Process the &R prefix on a command line, which is equivalent to
     * -restrict-acl but lexically easier to prepend when another
     * instance of ourself automatically constructs a command line.
     *
     * If successful, restricts the process ACL and advances the input
     * pointer past the prefix. Returns the updated pointer (whether
     * it moved or not).
     */
    while (*p && isspace(*p))
        p++;
    if (*p == '&' && p[1] == 'R' &&
        (!p[2] || p[2] == '@' || p[2] == '&')) {
        /* &R restrict-acl prefix */
        restrict_process_acl();
        p += 2;
    }
    return p;
}

bool handle_special_sessionname_cmdline(char *p, Conf *conf)
{
    /*
     * Process the special form of command line with an initial @
     * followed by the name of a saved session with _no quoting or
     * escaping_. This is a very convenient means of automated
     * saved-session launching, via IDM_SAVEDSESS or Windows 7 jump
     * lists.
     *
     * If successful, the whole command line has been interpreted in
     * this way, so there's nothing left to parse into other arguments.
     */
    if (*p != '@')
        return false;

    ptrlen sessionname = ptrlen_from_asciz(p + 1);
    while (sessionname.len > 0 &&
           isspace(((unsigned char *)sessionname.ptr)[sessionname.len-1]))
        sessionname.len--;

    char *dup = mkstr(sessionname);
    bool loaded = do_defaults(dup, conf);
    sfree(dup);

    return loaded;
}

bool handle_special_filemapping_cmdline(char *p, Conf *conf)
{
    /*
     * Process the special form of command line with an initial &
     * followed by the hex value of a HANDLE for a file mapping object
     * and the size of the data contained in it, which we must
     * interpret as a serialised Conf.
     *
     * If successful, the whole command line has been interpreted in
     * this way, so there's nothing left to parse into other arguments.
     */

    if (*p != '&')
        return false;

    HANDLE filemap;
    unsigned cpsize;
    if (sscanf(p + 1, "%p:%u", &filemap, &cpsize) != 2)
        return false;

    void *cp = MapViewOfFile(filemap, FILE_MAP_READ, 0, 0, cpsize);
    if (!cp)
        return false;

    BinarySource src[1];
    BinarySource_BARE_INIT(src, cp, cpsize);
    if (!conf_deserialise(conf, src))
        modalfatalbox("Serialised configuration data was invalid");
    UnmapViewOfFile(cp);
    CloseHandle(filemap);
    return true;
}

static void setup_clipboards(Terminal *term, Conf *conf)
{
    assert(term->mouse_select_clipboards[0] == CLIP_LOCAL);

    term->n_mouse_select_clipboards = 1;

    if (conf_get_bool(conf, CONF_mouseautocopy)) {
        term->mouse_select_clipboards[
            term->n_mouse_select_clipboards++] = CLIP_SYSTEM;
    }

    switch (conf_get_int(conf, CONF_mousepaste)) {
      case CLIPUI_IMPLICIT:
        term->mouse_paste_clipboard = CLIP_LOCAL;
        break;
      case CLIPUI_EXPLICIT:
        term->mouse_paste_clipboard = CLIP_SYSTEM;
        break;
      default:
        term->mouse_paste_clipboard = CLIP_NULL;
        break;
    }
}

/*
 * Clean up and exit.
 */
void cleanup_exit(int code)
{
    /*
     * Clean up.
     */
    while (wgslisthead.next != &wgslisthead) {
        WinGuiSeat *wgs = container_of(
            wgslisthead.next, WinGuiSeat, wgslistnode);
        wgs_cleanup(wgs);
    }
    sk_cleanup();

    random_save_seed();
    shutdown_help();

    /* Clean up COM. */
    CoUninitialize();

    exit(code);
}

/*
 * Refresh the saved-session submenu from `sesslist'.
 */
static void update_savedsess_menu(WinGuiSeat *wgs)
{
    int i;
    while (DeleteMenu(wgs->savedsess_menu, 0, MF_BYPOSITION)) ;
    /* skip sesslist.sessions[0] == Default Settings */
    for (i = 1;
         i < ((sesslist.nsessions <= MENU_SAVED_MAX+1) ? sesslist.nsessions
                                                       : MENU_SAVED_MAX+1);
         i++)
        AppendMenu(wgs->savedsess_menu, MF_ENABLED,
                   IDM_SAVED_MIN + (i-1)*MENU_SAVED_STEP,
                   sesslist.sessions[i]);
    if (sesslist.nsessions <= 1)
        AppendMenu(wgs->savedsess_menu, MF_GRAYED, IDM_SAVED_MIN,
                   "(No sessions)");
}

/*
 * Update the Special Commands submenu.
 */
static void win_seat_update_specials_menu(Seat *seat)
{
    WinGuiSeat *wgs = container_of(seat, WinGuiSeat, seat);
    HMENU new_menu;
    int i, j;

    if (wgs->backend)
        wgs->specials = backend_get_specials(wgs->backend);
    else
        wgs->specials = NULL;

    if (wgs->specials) {
        /* We can't use Windows to provide a stack for submenus, so
         * here's a lame "stack" that will do for now. */
        HMENU saved_menu = NULL;
        int nesting = 1;
        new_menu = CreatePopupMenu();
        for (i = 0; nesting > 0; i++) {
            assert(IDM_SPECIAL_MIN + 0x10 * i < IDM_SPECIAL_MAX);
            switch (wgs->specials[i].code) {
              case SS_SEP:
                AppendMenu(new_menu, MF_SEPARATOR, 0, 0);
                break;
              case SS_SUBMENU:
                assert(nesting < 2);
                nesting++;
                saved_menu = new_menu; /* XXX lame stacking */
                new_menu = CreatePopupMenu();
                AppendMenu(saved_menu, MF_POPUP | MF_ENABLED,
                           (UINT_PTR) new_menu, wgs->specials[i].name);
                break;
              case SS_EXITMENU:
                nesting--;
                if (nesting) {
                    new_menu = saved_menu; /* XXX lame stacking */
                    saved_menu = NULL;
                }
                break;
              default:
                AppendMenu(new_menu, MF_ENABLED, IDM_SPECIAL_MIN + 0x10 * i,
                           wgs->specials[i].name);
                break;
            }
        }
        /* Squirrel the highest special. */
        wgs->n_specials = i - 1;
    } else {
        new_menu = NULL;
        wgs->n_specials = 0;
    }

    for (j = 0; j < lenof(wgs->popup_menus); j++) {
        if (wgs->specials_menu) {
            /* XXX does this free up all submenus? */
            DeleteMenu(wgs->popup_menus[j].menu, (UINT_PTR)wgs->specials_menu,
                       MF_BYCOMMAND);
            DeleteMenu(wgs->popup_menus[j].menu, IDM_SPECIALSEP, MF_BYCOMMAND);
        }
        if (new_menu) {
            InsertMenu(wgs->popup_menus[j].menu, IDM_SHOWLOG,
                       MF_BYCOMMAND | MF_POPUP | MF_ENABLED,
                       (UINT_PTR) new_menu, "S&pecial Command");
            InsertMenu(wgs->popup_menus[j].menu, IDM_SHOWLOG,
                       MF_BYCOMMAND | MF_SEPARATOR, IDM_SPECIALSEP, 0);
        }
    }
    wgs->specials_menu = new_menu;
}

static void update_mouse_pointer(WinGuiSeat *wgs)
{
    LPTSTR curstype = NULL;
    bool force_visible = false;
    static bool forced_visible = false;
    switch (wgs->busy_status) {
      case BUSY_NOT:
        if (wgs->pointer_indicates_raw_mouse)
            curstype = IDC_ARROW;
        else
            curstype = IDC_IBEAM;
        break;
      case BUSY_WAITING:
        curstype = IDC_APPSTARTING; /* this may be an abuse */
        force_visible = true;
        break;
      case BUSY_CPU:
        curstype = IDC_WAIT;
        force_visible = true;
        break;
      default:
        unreachable("Bad busy_status");
    }
    {
        HCURSOR cursor = LoadCursor(NULL, curstype);
        SetClassLongPtr(wgs->term_hwnd, GCLP_HCURSOR, (LONG_PTR)cursor);
        SetCursor(cursor); /* force redraw of cursor at current posn */
    }
    if (force_visible != forced_visible) {
        /* We want some cursor shapes to be visible always.
         * Along with show_mouseptr(), this manages the ShowCursor()
         * counter such that if we switch back to a non-force_visible
         * cursor, the previous visibility state is restored. */
        ShowCursor(force_visible);
        forced_visible = force_visible;
    }
}

static void win_seat_set_busy_status(Seat *seat, BusyStatus status)
{
    WinGuiSeat *wgs = container_of(seat, WinGuiSeat, seat);
    wgs->busy_status = status;
    update_mouse_pointer(wgs);
}

static void wintw_set_raw_mouse_mode(TermWin *tw, bool activate)
{
    WinGuiSeat *wgs = container_of(tw, WinGuiSeat, termwin);
    wgs->send_raw_mouse = activate;
}

static void wintw_set_raw_mouse_mode_pointer(TermWin *tw, bool activate)
{
    WinGuiSeat *wgs = container_of(tw, WinGuiSeat, termwin);
    wgs->pointer_indicates_raw_mouse = activate;
    update_mouse_pointer(wgs);
}

/*
 * Print a message box and close the connection.
 */
static void win_seat_connection_fatal(Seat *seat, const char *msg)
{
    WinGuiSeat *wgs = container_of(seat, WinGuiSeat, seat);
    char *title = dupprintf("%s Fatal Error", appname);
    show_mouseptr(wgs, true);
    MessageBox(wgs->term_hwnd, msg, title, MB_ICONERROR | MB_OK);
    sfree(title);

    if (conf_get_int(wgs->conf, CONF_close_on_exit) == FORCE_ON)
        PostQuitMessage(1);
    else {
        queue_toplevel_callback(close_session, wgs);
    }
}

/*
 * Print a message box and don't close the connection.
 */
static void win_seat_nonfatal(Seat *seat, const char *msg)
{
    WinGuiSeat *wgs = container_of(seat, WinGuiSeat, seat);
    char *title = dupprintf("%s Error", appname);
    show_mouseptr(wgs, true);
    MessageBox(wgs->term_hwnd, msg, title, MB_ICONERROR | MB_OK);
    sfree(title);
}

static HWND find_window_for_msgbox(void)
{
    if (wgslisthead.next != &wgslisthead) {
        WinGuiSeat *wgs = container_of(
            wgslisthead.next, WinGuiSeat, wgslistnode);
        return wgs->term_hwnd;
    }
    return NULL;
}

/*
 * Report an error at the command-line parsing stage.
 */
void cmdline_error(const char *fmt, ...)
{
    va_list ap;
    char *message, *title;

    va_start(ap, fmt);
    message = dupvprintf(fmt, ap);
    va_end(ap);
    title = dupprintf("%s Command Line Error", appname);
    MessageBox(find_window_for_msgbox(), message, title, MB_ICONERROR | MB_OK);
    sfree(message);
    sfree(title);
    exit(1);
}

static inline rgb rgb_from_colorref(COLORREF cr)
{
    rgb toret;
    toret.r = GetRValue(cr);
    toret.g = GetGValue(cr);
    toret.b = GetBValue(cr);
    return toret;
}

static void wintw_palette_get_overrides(TermWin *tw, Terminal *term)
{
    WinGuiSeat *wgs = container_of(tw, WinGuiSeat, termwin);
    if (conf_get_bool(wgs->conf, CONF_system_colour)) {
        rgb rgb;

        rgb = rgb_from_colorref(GetSysColor(COLOR_WINDOWTEXT));
        term_palette_override(term, OSC4_COLOUR_fg, rgb);
        term_palette_override(term, OSC4_COLOUR_fg_bold, rgb);

        rgb = rgb_from_colorref(GetSysColor(COLOR_WINDOW));
        term_palette_override(term, OSC4_COLOUR_bg, rgb);
        term_palette_override(term, OSC4_COLOUR_bg_bold, rgb);

        rgb = rgb_from_colorref(GetSysColor(COLOR_HIGHLIGHTTEXT));
        term_palette_override(term, OSC4_COLOUR_cursor_fg, rgb);

        rgb = rgb_from_colorref(GetSysColor(COLOR_HIGHLIGHT));
        term_palette_override(term, OSC4_COLOUR_cursor_bg, rgb);
    }
}

/*
 * This is a wrapper to ExtTextOut() to force Windows to display
 * the precise glyphs we give it. Otherwise it would do its own
 * bidi and Arabic shaping, and we would end up uncertain which
 * characters it had put where.
 */
static void exact_textout(HDC hdc, int x, int y, CONST RECT *lprc,
                          unsigned short *lpString, UINT cbCount,
                          CONST INT *lpDx, bool opaque)
{
#if HAVE_GCP_RESULTSW
    GCP_RESULTSW gcpr;
#else
    /*
     * If building against old enough headers that the GCP_RESULTSW
     * type isn't available, we can make do with GCP_RESULTS proper:
     * the differences aren't important to us (the only variable-width
     * string parameter is one we don't use anyway).
     */
    GCP_RESULTS gcpr;
#endif
    char *buffer = snewn(cbCount*2+2, char);
    char *classbuffer = snewn(cbCount, char);
    memset(&gcpr, 0, sizeof(gcpr));
    memset(buffer, 0, cbCount*2+2);
    memset(classbuffer, GCPCLASS_NEUTRAL, cbCount);

    gcpr.lStructSize = sizeof(gcpr);
    gcpr.lpGlyphs = (void *)buffer;
    gcpr.lpClass = (void *)classbuffer;
    gcpr.nGlyphs = cbCount;
    GetCharacterPlacementW(hdc, lpString, cbCount, 0, &gcpr,
                           FLI_MASK | GCP_CLASSIN | GCP_DIACRITIC);

    ExtTextOut(hdc, x, y,
               ETO_GLYPH_INDEX | ETO_CLIPPED | (opaque ? ETO_OPAQUE : 0),
               lprc, buffer, cbCount, lpDx);
}

/*
 * The exact_textout() wrapper, unfortunately, destroys the useful
 * Windows `font linking' behaviour: automatic handling of Unicode
 * code points not supported in this font by falling back to a font
 * which does contain them. Therefore, we adopt a multi-layered
 * approach: for any potentially-bidi text, we use exact_textout(),
 * and for everything else we use a simple ExtTextOut as we did
 * before exact_textout() was introduced.
 */
static void general_textout(HDC hdc, int x, int y, CONST RECT *lprc,
                            unsigned short *lpString, UINT cbCount,
                            CONST INT *lpDx, bool opaque)
{
    int i, j, xp, xn;
    int bkmode = 0;
    bool got_bkmode = false;

    xp = xn = x;

    for (i = 0; i < (int)cbCount ;) {
        bool rtl = is_rtl(lpString[i]);

        xn += lpDx[i];

        for (j = i+1; j < (int)cbCount; j++) {
            if (rtl != is_rtl(lpString[j]))
                break;
            xn += lpDx[j];
        }

        /*
         * Now [i,j) indicates a maximal substring of lpString
         * which should be displayed using the same textout
         * function.
         */
        if (rtl) {
            exact_textout(hdc, xp, y, lprc, lpString+i, j-i,
                          font_varpitch ? NULL : lpDx+i, opaque);
        } else {
            ExtTextOutW(hdc, xp, y, ETO_CLIPPED | (opaque ? ETO_OPAQUE : 0),
                        lprc, lpString+i, j-i,
                        font_varpitch ? NULL : lpDx+i);
        }

        i = j;
        xp = xn;

        bkmode = GetBkMode(hdc);
        got_bkmode = true;
        SetBkMode(hdc, TRANSPARENT);
        opaque = false;
    }

    if (got_bkmode)
        SetBkMode(hdc, bkmode);
}

static int get_font_width(HDC hdc, const TEXTMETRIC *tm)
{
    int ret;
    /* Note that the TMPF_FIXED_PITCH bit is defined upside down :-( */
    if (!(tm->tmPitchAndFamily & TMPF_FIXED_PITCH)) {
        ret = tm->tmAveCharWidth;
    } else {
#define FIRST '0'
#define LAST '9'
        ABCFLOAT widths[LAST-FIRST + 1];
        int j;

        font_varpitch = true;
        font_dualwidth = true;
        if (GetCharABCWidthsFloat(hdc, FIRST, LAST, widths)) {
            ret = 0;
            for (j = 0; j < lenof(widths); j++) {
                int width = (int)(0.5 + widths[j].abcfA +
                                  widths[j].abcfB + widths[j].abcfC);
                if (ret < width)
                    ret = width;
            }
        } else {
            ret = tm->tmMaxCharWidth;
        }
#undef FIRST
#undef LAST
    }
    return ret;
}

static void init_dpi_info(WinGuiSeat *wgs)
{
    if (wgs->dpi_info.cur_dpi.x == 0 || wgs->dpi_info.cur_dpi.y == 0) {
        if (p_GetDpiForMonitor && p_MonitorFromWindow) {
            UINT dpiX, dpiY;
            HMONITOR currentMonitor = p_MonitorFromWindow(
                wgs->term_hwnd, MONITOR_DEFAULTTOPRIMARY);
            if (p_GetDpiForMonitor(currentMonitor, MDT_EFFECTIVE_DPI,
                                   &dpiX, &dpiY) == S_OK) {
                wgs->dpi_info.cur_dpi.x = (int)dpiX;
                wgs->dpi_info.cur_dpi.y = (int)dpiY;
            }
        }

        /* Fall back to system DPI */
        if (wgs->dpi_info.cur_dpi.x == 0 || wgs->dpi_info.cur_dpi.y == 0) {
            HDC hdc = GetDC(wgs->term_hwnd);
            wgs->dpi_info.cur_dpi.x = GetDeviceCaps(hdc, LOGPIXELSX);
            wgs->dpi_info.cur_dpi.y = GetDeviceCaps(hdc, LOGPIXELSY);
            ReleaseDC(wgs->term_hwnd, hdc);
        }
    }
}

/*
 * Initialise all the fonts we will need initially. There may be as many as
 * three or as few as one.  The other (potentially) twenty-one fonts are done
 * if/when they are needed.
 *
 * We also:
 *
 * - check the font width and height, correcting our guesses if
 *   necessary.
 *
 * - verify that the bold font is the same width as the ordinary
 *   one, and engage shadow bolding if not.
 *
 * - verify that the underlined font is the same width as the
 *   ordinary one (manual underlining by means of line drawing can
 *   be done in a pinch).
 *
 * - find a trust sigil icon that will look OK with the chosen font.
 */
static void init_fonts(WinGuiSeat *wgs, int pick_width, int pick_height)
{
    TEXTMETRIC tm;
    OUTLINETEXTMETRIC otm;
    CPINFO cpinfo;
    FontSpec *font;
    int fontsize[3];
    int i;
    int quality;
    HDC hdc;
    int fw_dontcare, fw_bold;

    for (i = 0; i < FONT_MAXNO; i++)
        wgs->fonts[i] = NULL;

    wgs->bold_font_mode = conf_get_int(wgs->conf, CONF_bold_style) & 1 ?
        BOLD_FONT : BOLD_NONE;
    wgs->bold_colours = conf_get_int(wgs->conf, CONF_bold_style) & 2 ?
        true : false;
    wgs->und_mode = UND_FONT;

    font = conf_get_fontspec(wgs->conf, CONF_font);
    if (font->isbold) {
        fw_dontcare = FW_BOLD;
        fw_bold = FW_HEAVY;
    } else {
        fw_dontcare = FW_DONTCARE;
        fw_bold = FW_BOLD;
    }

    hdc = GetDC(wgs->term_hwnd);

    if (pick_height)
        font_height = pick_height;
    else {
        font_height = font->height;
        if (font_height > 0) {
            font_height =
                -MulDiv(font_height, wgs->dpi_info.cur_dpi.y, 72);
        }
    }
    font_width = pick_width;

    quality = conf_get_int(wgs->conf, CONF_font_quality);
#define f(i,c,w,u) \
    wgs->fonts[i] = CreateFont (font_height, font_width, 0, 0, w, false, u, \
                                false, c, OUT_DEFAULT_PRECIS, \
                                CLIP_DEFAULT_PRECIS, FONT_QUALITY(quality), \
                                FIXED_PITCH | FF_DONTCARE, font->name)

    f(FONT_NORMAL, font->charset, fw_dontcare, false);

    SelectObject(hdc, wgs->fonts[FONT_NORMAL]);
    GetTextMetrics(hdc, &tm);
    if (GetOutlineTextMetrics(hdc, sizeof(otm), &otm))
        wgs->font_strikethrough_y = tm.tmAscent - otm.otmsStrikeoutPosition;
    else
        wgs->font_strikethrough_y = tm.tmAscent - (tm.tmAscent * 3 / 8);

    GetObject(wgs->fonts[FONT_NORMAL], sizeof(LOGFONT), &wgs->lfont);

    /* Note that the TMPF_FIXED_PITCH bit is defined upside down :-( */
    if (!(tm.tmPitchAndFamily & TMPF_FIXED_PITCH)) {
        font_varpitch = false;
        font_dualwidth = (tm.tmAveCharWidth != tm.tmMaxCharWidth);
    } else {
        font_varpitch = true;
        font_dualwidth = true;
    }
    if (pick_width == 0 || pick_height == 0) {
        font_height = tm.tmHeight;
        font_width = get_font_width(hdc, &tm);
    }

#ifdef RDB_DEBUG_PATCH
    debug("Primary font H=%d, AW=%d, MW=%d\n",
          tm.tmHeight, tm.tmAveCharWidth, tm.tmMaxCharWidth);
#endif

    {
        CHARSETINFO info;
        DWORD cset = tm.tmCharSet;
        memset(&info, 0xFF, sizeof(info));

        /* !!! Yes the next line is right */
        if (cset == OEM_CHARSET)
            wgs->ucsdata.font_codepage = GetOEMCP();
        else if (TranslateCharsetInfo ((DWORD *)(ULONG_PTR)cset,
                                       &info, TCI_SRCCHARSET))
            wgs->ucsdata.font_codepage = info.ciACP;
        else
            wgs->ucsdata.font_codepage = -1;

        GetCPInfo(wgs->ucsdata.font_codepage, &cpinfo);
        wgs->ucsdata.dbcs_screenfont = (cpinfo.MaxCharSize > 1);
    }

    f(FONT_UNDERLINE, font->charset, fw_dontcare, true);

    /*
     * Some fonts, e.g. 9-pt Courier, draw their underlines
     * outside their character cell. We successfully prevent
     * screen corruption by clipping the text output, but then
     * we lose the underline completely. Here we try to work
     * out whether this is such a font, and if it is, we set a
     * flag that causes underlines to be drawn by hand.
     *
     * Having tried other more sophisticated approaches (such
     * as examining the TEXTMETRIC structure or requesting the
     * height of a string), I think we'll do this the brute
     * force way: we create a small bitmap, draw an underlined
     * space on it, and test to see whether any pixels are
     * foreground-coloured. (Since we expect the underline to
     * go all the way across the character cell, we only search
     * down a single column of the bitmap, half way across.)
     */
    {
        HDC und_dc;
        HBITMAP und_bm, und_oldbm;
        int i;
        bool gotit;
        COLORREF c;

        und_dc = CreateCompatibleDC(hdc);
        und_bm = CreateCompatibleBitmap(hdc, font_width, font_height);
        und_oldbm = SelectObject(und_dc, und_bm);
        SelectObject(und_dc, wgs->fonts[FONT_UNDERLINE]);
        SetTextAlign(und_dc, TA_TOP | TA_LEFT | TA_NOUPDATECP);
        SetTextColor(und_dc, RGB(255, 255, 255));
        SetBkColor(und_dc, RGB(0, 0, 0));
        SetBkMode(und_dc, OPAQUE);
        ExtTextOut(und_dc, 0, 0, ETO_OPAQUE, NULL, " ", 1, NULL);
        gotit = false;
        for (i = 0; i < font_height; i++) {
            c = GetPixel(und_dc, font_width / 2, i);
            if (c != RGB(0, 0, 0))
                gotit = true;
        }
        SelectObject(und_dc, und_oldbm);
        DeleteObject(und_bm);
        DeleteDC(und_dc);
        if (!gotit) {
            wgs->und_mode = UND_LINE;
            DeleteObject(wgs->fonts[FONT_UNDERLINE]);
            wgs->fonts[FONT_UNDERLINE] = 0;
        }
    }

    if (wgs->bold_font_mode == BOLD_FONT) {
        f(FONT_BOLD, font->charset, fw_bold, false);
    }
#undef f

    wgs->descent = tm.tmAscent + 1;
    if (wgs->descent >= font_height)
        wgs->descent = font_height - 1;

    for (i = 0; i < 3; i++) {
        if (wgs->fonts[i]) {
            if (SelectObject(hdc, wgs->fonts[i]) && GetTextMetrics(hdc, &tm))
                fontsize[i] = get_font_width(hdc, &tm) + 256 * tm.tmHeight;
            else
                fontsize[i] = -i;
        } else
            fontsize[i] = -i;
    }

    ReleaseDC(wgs->term_hwnd, hdc);

    if (trust_icon != INVALID_HANDLE_VALUE) {
        DestroyIcon(trust_icon);
    }
    trust_icon = LoadImage(hinst, MAKEINTRESOURCE(IDI_MAINICON),
                           IMAGE_ICON, font_width*2, font_height,
                           LR_DEFAULTCOLOR);

    if (fontsize[FONT_UNDERLINE] != fontsize[FONT_NORMAL]) {
        wgs->und_mode = UND_LINE;
        DeleteObject(wgs->fonts[FONT_UNDERLINE]);
        wgs->fonts[FONT_UNDERLINE] = 0;
    }

    if (wgs->bold_font_mode == BOLD_FONT &&
        fontsize[FONT_BOLD] != fontsize[FONT_NORMAL]) {
        wgs->bold_font_mode = BOLD_SHADOW;
        DeleteObject(wgs->fonts[FONT_BOLD]);
        wgs->fonts[FONT_BOLD] = 0;
    }
    wgs->fontflag[0] = true;
    wgs->fontflag[1] = true;
    wgs->fontflag[2] = true;

    init_ucs(wgs->conf, &wgs->ucsdata);
}

static void another_font(WinGuiSeat *wgs, int fontno)
{
    int basefont;
    int fw_dontcare, fw_bold, quality;
    int c, w, x;
    bool u;
    char *s;
    FontSpec *font;

    if (fontno < 0 || fontno >= FONT_MAXNO || wgs->fontflag[fontno])
        return;

    basefont = (fontno & ~(FONT_BOLDUND));
    if (basefont != fontno && !wgs->fontflag[basefont])
        another_font(wgs, basefont);

    font = conf_get_fontspec(wgs->conf, CONF_font);

    if (font->isbold) {
        fw_dontcare = FW_BOLD;
        fw_bold = FW_HEAVY;
    } else {
        fw_dontcare = FW_DONTCARE;
        fw_bold = FW_BOLD;
    }

    c = font->charset;
    w = fw_dontcare;
    u = false;
    s = font->name;
    x = font_width;

    if (fontno & FONT_WIDE)
        x *= 2;
    if (fontno & FONT_NARROW)
        x = (x+1)/2;
    if (fontno & FONT_OEM)
        c = OEM_CHARSET;
    if (fontno & FONT_BOLD)
        w = fw_bold;
    if (fontno & FONT_UNDERLINE)
        u = true;

    quality = conf_get_int(wgs->conf, CONF_font_quality);

    wgs->fonts[fontno] =
        CreateFont(font_height * (1 + !!(fontno & FONT_HIGH)), x, 0, 0, w,
                   false, u, false, c, OUT_DEFAULT_PRECIS,
                   CLIP_DEFAULT_PRECIS, FONT_QUALITY(quality),
                   DEFAULT_PITCH | FF_DONTCARE, s);

    wgs->fontflag[fontno] = true;
}

static void deinit_fonts(WinGuiSeat *wgs)
{
    int i;
    for (i = 0; i < FONT_MAXNO; i++) {
        if (wgs->fonts[i])
            DeleteObject(wgs->fonts[i]);
        wgs->fonts[i] = 0;
        wgs->fontflag[i] = false;
    }

    if (trust_icon != INVALID_HANDLE_VALUE) {
        DestroyIcon(trust_icon);
    }
    trust_icon = INVALID_HANDLE_VALUE;
}

static void wintw_request_resize(TermWin *tw, int w, int h)
{
    WinGuiSeat *wgs = container_of(tw, WinGuiSeat, termwin);
    const struct BackendVtable *vt;
    int width, height;

    /* If the window is maximized suppress resizing attempts */
<<<<<<< HEAD
    if (IsZoomed(wgs->term_hwnd)) {
        if (conf_get_int(wgs->conf, CONF_resize_action) == RESIZE_TERM)
=======
    if (IsZoomed(wgs.term_hwnd)) {
        if (conf_get_int(conf, CONF_resize_action) == RESIZE_TERM) {
            term_resize_request_completed(term);
>>>>>>> 30372441
            return;
        }
    }

    if (conf_get_int(wgs->conf, CONF_resize_action) == RESIZE_DISABLED) return;
    vt = backend_vt_from_proto(be_default_protocol);
    if (vt && vt->flags & BACKEND_RESIZE_FORBIDDEN)
        return;
    if (h == wgs->term->rows && w == wgs->term->cols) return;

    /* Sanity checks ... */
    {
        RECT ss;
<<<<<<< HEAD
        if (get_fullscreen_rect(wgs, &ss)) {
=======
        if (get_fullscreen_rect(&ss)) {
>>>>>>> 30372441
            /* Make sure the values aren't too big */
            width = (ss.right - ss.left - extra_width) / 4;
            height = (ss.bottom - ss.top - extra_height) / 6;

            if (w > width || h > height) {
                term_resize_request_completed(term);
                return;
            }
            if (w < 15)
                w = 15;
            if (h < 1)
                h = 1;
        }
    }

    if (conf_get_int(wgs->conf, CONF_resize_action) != RESIZE_FONT &&
        !IsZoomed(wgs->term_hwnd)) {
        width = extra_width + font_width * w;
        height = extra_height + font_height * h;

        SetWindowPos(wgs->term_hwnd, NULL, 0, 0, width, height,
                     SWP_NOACTIVATE | SWP_NOCOPYBITS |
                     SWP_NOMOVE | SWP_NOZORDER);
    } else {
        /*
         * If we're resizing by changing the font, we must tell the
         * terminal the new size immediately, so that reset_window
         * will know what to do.
         */
        term_size(wgs->term, h, w, conf_get_int(wgs->conf, CONF_savelines));
        reset_window(wgs, 0);
    }

    term_resize_request_completed(wgs->term);
    InvalidateRect(wgs->term_hwnd, NULL, true);
}

static void recompute_window_offset(WinGuiSeat *wgs)
{
    RECT cr;
    GetClientRect(wgs->term_hwnd, &cr);

    int win_width  = cr.right - cr.left;
    int win_height = cr.bottom - cr.top;

    int new_offset_width = (win_width-font_width*wgs->term->cols)/2;
    int new_offset_height = (win_height-font_height*wgs->term->rows)/2;

    if (offset_width != new_offset_width ||
        offset_height != new_offset_height) {
        offset_width = new_offset_width;
        offset_height = new_offset_height;
        InvalidateRect(wgs->term_hwnd, NULL, true);
    }
}

static void reset_window(WinGuiSeat *wgs, int reinit)
{
    /*
     * This function decides how to resize or redraw when the
     * user changes something.
     *
     * This function doesn't like to change the terminal size but if the
     * font size is locked that may be it's only soluion.
     */
    int win_width, win_height, resize_action, window_border;
    RECT cr, wr;

#ifdef RDB_DEBUG_PATCH
    debug("reset_window()\n");
#endif

    /* Current window sizes ... */
    GetWindowRect(wgs->term_hwnd, &wr);
    GetClientRect(wgs->term_hwnd, &cr);

    win_width  = cr.right - cr.left;
    win_height = cr.bottom - cr.top;

    resize_action = conf_get_int(wgs->conf, CONF_resize_action);
    window_border = conf_get_int(wgs->conf, CONF_window_border);

    if (resize_action == RESIZE_DISABLED)
        reinit = 2;

    /* Are we being forced to reload the fonts ? */
    if (reinit>1) {
#ifdef RDB_DEBUG_PATCH
        debug("reset_window() -- Forced deinit\n");
#endif
        deinit_fonts(wgs);
        init_fonts(wgs, 0, 0);
    }

    /* Oh, looks like we're minimised */
    if (win_width == 0 || win_height == 0)
        return;

    /* Is the window out of position ? */
    if (!reinit) {
        recompute_window_offset(wgs);
#ifdef RDB_DEBUG_PATCH
        debug("reset_window() -> Reposition terminal\n");
#endif
    }

    if (IsZoomed(wgs->term_hwnd)) {
        /* We're fullscreen, this means we must not change the size of
         * the window so it's the font size or the terminal itself.
         */

        extra_width = wr.right - wr.left - cr.right + cr.left;
        extra_height = wr.bottom - wr.top - cr.bottom + cr.top;

        if (resize_action != RESIZE_TERM) {
            if (font_width != win_width/wgs->term->cols ||
                font_height != win_height/wgs->term->rows) {
                deinit_fonts(wgs);
                init_fonts(wgs, win_width/wgs->term->cols,
                           win_height/wgs->term->rows);
                offset_width = (win_width-font_width*wgs->term->cols)/2;
                offset_height = (win_height-font_height*wgs->term->rows)/2;
                InvalidateRect(wgs->term_hwnd, NULL, true);
#ifdef RDB_DEBUG_PATCH
                debug("reset_window() -> Z font resize to (%d, %d)\n",
                      font_width, font_height);
#endif
            }
        } else {
            if (font_width * wgs->term->cols != win_width ||
                font_height * wgs->term->rows != win_height) {
                /* Our only choice at this point is to change the
                 * size of the terminal; Oh well.
                 */
                term_size(wgs->term, win_height/font_height, win_width/font_width,
                          conf_get_int(wgs->conf, CONF_savelines));
                offset_width = (win_width-font_width*wgs->term->cols)/2;
                offset_height = (win_height-font_height*wgs->term->rows)/2;
                InvalidateRect(wgs->term_hwnd, NULL, true);
#ifdef RDB_DEBUG_PATCH
                debug("reset_window() -> Zoomed term_size\n");
#endif
            }
        }
        return;
    }

    /* Resize window after DPI change */
    if (reinit == 3 && p_GetSystemMetricsForDpi && p_AdjustWindowRectExForDpi) {
        RECT rect;
        rect.left = rect.top = 0;
        rect.right = (font_width * wgs->term->cols);
        if (conf_get_bool(wgs->conf, CONF_scrollbar))
            rect.right += p_GetSystemMetricsForDpi(SM_CXVSCROLL,
                                                   wgs->dpi_info.cur_dpi.x);
        rect.bottom = (font_height * wgs->term->rows);
        p_AdjustWindowRectExForDpi(
            &rect, GetWindowLongPtr(wgs->term_hwnd, GWL_STYLE),
            FALSE, GetWindowLongPtr(wgs->term_hwnd, GWL_EXSTYLE),
            wgs->dpi_info.cur_dpi.x);
        rect.right += (window_border * 2);
        rect.bottom += (window_border * 2);
        OffsetRect(&wgs->dpi_info.new_wnd_rect,
                   ((wgs->dpi_info.new_wnd_rect.right -
                     wgs->dpi_info.new_wnd_rect.left) -
                    (rect.right - rect.left)) / 2,
                   ((wgs->dpi_info.new_wnd_rect.bottom -
                     wgs->dpi_info.new_wnd_rect.top) -
                    (rect.bottom - rect.top)) / 2);
        SetWindowPos(wgs->term_hwnd, NULL,
                     wgs->dpi_info.new_wnd_rect.left,
                     wgs->dpi_info.new_wnd_rect.top,
                     rect.right - rect.left, rect.bottom - rect.top,
                     SWP_NOZORDER);

        InvalidateRect(wgs->term_hwnd, NULL, true);
        return;
    }

    /* Hmm, a force re-init means we should ignore the current window
     * so we resize to the default font size.
     */
    if (reinit>0) {
#ifdef RDB_DEBUG_PATCH
        debug("reset_window() -> Forced re-init\n");
#endif

        offset_width = offset_height = window_border;
        extra_width = wr.right - wr.left - cr.right + cr.left + offset_width*2;
        extra_height = wr.bottom - wr.top - cr.bottom + cr.top +offset_height*2;

        if (win_width != font_width*wgs->term->cols + offset_width*2 ||
            win_height != font_height*wgs->term->rows + offset_height*2) {

            /* If this is too large windows will resize it to the maximum
             * allowed window size, we will then be back in here and resize
             * the font or terminal to fit.
             */
            SetWindowPos(wgs->term_hwnd, NULL, 0, 0,
                         font_width*wgs->term->cols + extra_width,
                         font_height*wgs->term->rows + extra_height,
                         SWP_NOMOVE | SWP_NOZORDER);
        }

        InvalidateRect(wgs->term_hwnd, NULL, true);
        return;
    }

    /* Okay the user doesn't want us to change the font so we try the
     * window. But that may be too big for the screen which forces us
     * to change the terminal.
     */
    if ((resize_action == RESIZE_TERM && reinit<=0) ||
        (resize_action == RESIZE_EITHER && reinit<0) ||
        reinit>0) {
        offset_width = offset_height = window_border;
        extra_width = wr.right - wr.left - cr.right + cr.left + offset_width*2;
        extra_height = wr.bottom - wr.top - cr.bottom + cr.top +offset_height*2;

        if (win_width != font_width*wgs->term->cols + offset_width*2 ||
            win_height != font_height*wgs->term->rows + offset_height*2) {

            static RECT ss;
            int width, height;

            get_fullscreen_rect(wgs, &ss);

            width = (ss.right - ss.left - extra_width) / font_width;
            height = (ss.bottom - ss.top - extra_height) / font_height;

            /* Grrr too big */
            if ( wgs->term->rows > height || wgs->term->cols > width ) {
                if (resize_action == RESIZE_EITHER) {
                    /* Make the font the biggest we can */
                    if (wgs->term->cols > width)
                        font_width = (ss.right - ss.left - extra_width)
                            / wgs->term->cols;
                    if (wgs->term->rows > height)
                        font_height = (ss.bottom - ss.top - extra_height)
                            / wgs->term->rows;

                    deinit_fonts(wgs);
                    init_fonts(wgs, font_width, font_height);

                    width = (ss.right - ss.left - extra_width) / font_width;
                    height = (ss.bottom - ss.top - extra_height) / font_height;
                } else {
                    if ( height > wgs->term->rows ) height = wgs->term->rows;
                    if ( width > wgs->term->cols )  width = wgs->term->cols;
                    term_size(wgs->term, height, width,
                              conf_get_int(wgs->conf, CONF_savelines));
#ifdef RDB_DEBUG_PATCH
                    debug("reset_window() -> term resize to (%d,%d)\n",
                          height, width);
#endif
                }
            }

            SetWindowPos(wgs->term_hwnd, NULL, 0, 0,
                         font_width*wgs->term->cols + extra_width,
                         font_height*wgs->term->rows + extra_height,
                         SWP_NOMOVE | SWP_NOZORDER);

            InvalidateRect(wgs->term_hwnd, NULL, true);
#ifdef RDB_DEBUG_PATCH
            debug("reset_window() -> window resize to (%d,%d)\n",
                  font_width*term->cols + extra_width,
                  font_height*term->rows + extra_height);
#endif
        }
        return;
    }

    /* We're allowed to or must change the font but do we want to ?  */

    if (font_width != (win_width-window_border*2)/wgs->term->cols ||
        font_height != (win_height-window_border*2)/wgs->term->rows) {

        deinit_fonts(wgs);
        init_fonts(wgs, (win_width-window_border*2)/wgs->term->cols,
                   (win_height-window_border*2)/wgs->term->rows);
        offset_width = (win_width-font_width*wgs->term->cols)/2;
        offset_height = (win_height-font_height*wgs->term->rows)/2;

        extra_width = wr.right - wr.left - cr.right + cr.left +offset_width*2;
        extra_height = wr.bottom - wr.top - cr.bottom + cr.top+offset_height*2;

        InvalidateRect(wgs->term_hwnd, NULL, true);
#ifdef RDB_DEBUG_PATCH
        debug("reset_window() -> font resize to (%d,%d)\n",
              font_width, font_height);
#endif
    }
}

static void set_input_locale(WinGuiSeat *wgs, HKL kl)
{
    char lbuf[20];

    GetLocaleInfo(LOWORD(kl), LOCALE_IDEFAULTANSICODEPAGE,
                  lbuf, sizeof(lbuf));

    wgs->kbd_codepage = atoi(lbuf);
}

static void click(WinGuiSeat *wgs, Mouse_Button b, int x, int y,
                  bool shift, bool ctrl, bool alt)
{
    int thistime = GetMessageTime();

    if (wgs->send_raw_mouse &&
        !(shift && conf_get_bool(wgs->conf, CONF_mouse_override))) {
        wgs->lastbtn = MBT_NOTHING;
        term_mouse(wgs->term, b, translate_button(wgs, b), MA_CLICK,
                   x, y, shift, ctrl, alt);
        return;
    }

    if (wgs->lastbtn == b && thistime - wgs->lasttime < wgs->dbltime) {
        wgs->lastact = (wgs->lastact == MA_CLICK ? MA_2CLK :
                   wgs->lastact == MA_2CLK ? MA_3CLK :
                   wgs->lastact == MA_3CLK ? MA_CLICK : MA_NOTHING);
    } else {
        wgs->lastbtn = b;
        wgs->lastact = MA_CLICK;
    }
    if (wgs->lastact != MA_NOTHING)
        term_mouse(wgs->term, b, translate_button(wgs, b), wgs->lastact,
                   x, y, shift, ctrl, alt);
    wgs->lasttime = thistime;
}

/*
 * Translate a raw mouse button designation (LEFT, MIDDLE, RIGHT)
 * into a cooked one (SELECT, EXTEND, PASTE).
 */
static Mouse_Button translate_button(WinGuiSeat *wgs, Mouse_Button button)
{
    if (button == MBT_LEFT)
        return MBT_SELECT;
    if (button == MBT_MIDDLE)
        return conf_get_int(wgs->conf, CONF_mouse_is_xterm) == 1 ?
            MBT_PASTE : MBT_EXTEND;
    if (button == MBT_RIGHT)
        return conf_get_int(wgs->conf, CONF_mouse_is_xterm) == 1 ?
            MBT_EXTEND : MBT_PASTE;
    return 0;                          /* shouldn't happen */
}

static void show_mouseptr(WinGuiSeat *wgs, bool show)
{
    /* NB that the counter in ShowCursor() is also frobbed by
     * update_mouse_pointer() */
    static bool cursor_visible = true;
    if (wgs) {
        if (!conf_get_bool(wgs->conf, CONF_hide_mouseptr))
            show = true; /* hiding mouse pointer disabled in Conf */
    } else {
        /*
         * You can pass wgs==NULL if you want to _show_ the pointer
         * rather than hiding it, because that's never disallowed.
         */
        assert(show);
    }
    if (cursor_visible && !show)
        ShowCursor(false);
    else if (!cursor_visible && show)
        ShowCursor(true);
    cursor_visible = show;
}

static bool is_alt_pressed(void)
{
    BYTE keystate[256];
    int r = GetKeyboardState(keystate);
    if (!r)
        return false;
    if (keystate[VK_MENU] & 0x80)
        return true;
    if (keystate[VK_RMENU] & 0x80)
        return true;
    return false;
}

static void exit_callback(void *vctx)
{
    WinGuiSeat *wgs = (WinGuiSeat *)vctx;
    int exitcode, close_on_exit;

    if (!wgs->session_closed &&
        (exitcode = backend_exitcode(wgs->backend)) >= 0) {
        close_on_exit = conf_get_int(wgs->conf, CONF_close_on_exit);
        /* Abnormal exits will already have set session_closed and taken
         * appropriate action. */
        if (close_on_exit == FORCE_ON ||
            (close_on_exit == AUTO && exitcode != INT_MAX)) {
            PostQuitMessage(0);
        } else {
            queue_toplevel_callback(close_session, NULL);
            wgs->session_closed = true;
            /* exitcode == INT_MAX indicates that the connection was closed
             * by a fatal error, so an error box will be coming our way and
             * we should not generate this informational one. */
            if (exitcode != INT_MAX) {
                show_mouseptr(wgs, true);
                MessageBox(wgs->term_hwnd, "Connection closed by remote host",
                           appname, MB_OK | MB_ICONINFORMATION);
            }
        }
    }
}

static void win_seat_notify_remote_exit(Seat *seat)
{
    WinGuiSeat *wgs = container_of(seat, WinGuiSeat, seat);
    queue_toplevel_callback(exit_callback, wgs);
}

static void conf_cache_data(WinGuiSeat *wgs)
{
    /* Cache some items from conf to speed lookups in very hot code */
    wgs->cursor_type = conf_get_int(wgs->conf, CONF_cursor_type);
    wgs->vtmode = conf_get_int(wgs->conf, CONF_vtmode);
}

static const int clips_system[] = { CLIP_SYSTEM };

static HDC make_hdc(WinGuiSeat *wgs)
{
    HDC hdc;

    if (!wgs->term_hwnd)
        return NULL;

    hdc = GetDC(wgs->term_hwnd);
    if (!hdc)
        return NULL;

    SelectPalette(hdc, wgs->pal, false);
    return hdc;
}

static void free_hdc(WinGuiSeat *wgs, HDC hdc)
{
    assert(wgs->term_hwnd);
    SelectPalette(hdc, GetStockObject(DEFAULT_PALETTE), false);
    ReleaseDC(wgs->term_hwnd, hdc);
}

static bool need_backend_resize = false;

static void wm_size_resize_term(WinGuiSeat *wgs, LPARAM lParam, bool border)
{
    int width = LOWORD(lParam);
    int height = HIWORD(lParam);
    int border_size = border ? conf_get_int(wgs->conf, CONF_window_border) : 0;

    int w = (width - border_size*2) / font_width;
    int h = (height - border_size*2) / font_height;

    if (w < 1) w = 1;
    if (h < 1) h = 1;

    if (wgs->resizing) {
        /*
         * If we're in the middle of an interactive resize, we don't
         * call term_size. This means that, firstly, the user can drag
         * the size back and forth indecisively without wiping out any
         * actual terminal contents, and secondly, the Terminal
         * doesn't call back->size in turn for each increment of the
         * resizing drag, so we don't spam the server with huge
         * numbers of resize events.
         */
        need_backend_resize = true;
        conf_set_int(wgs->conf, CONF_height, h);
        conf_set_int(wgs->conf, CONF_width, w);
    } else {
        term_size(wgs->term, h, w,
                  conf_get_int(wgs->conf, CONF_savelines));
    }
}

static LRESULT CALLBACK WndProc(HWND hwnd, UINT message,
                                WPARAM wParam, LPARAM lParam)
{
    HDC hdc;
    static bool ignore_clip = false;
    static bool fullscr_on_max = false;
    static bool processed_resize = false;
    static bool in_scrollbar_loop = false;
    static UINT last_mousemove = 0;
    int resize_action;
    WinGuiSeat *wgs = (WinGuiSeat *)GetWindowLongPtr(hwnd, GWLP_USERDATA);

    switch (message) {
      case WM_CREATE:
        break;
      case WM_CLOSE: {
        char *title, *msg, *additional = NULL;
        show_mouseptr(wgs, true);
        title = dupprintf("%s Exit Confirmation", appname);
        if (wgs->backend && wgs->backend->vt->close_warn_text) {
            additional = wgs->backend->vt->close_warn_text(wgs->backend);
        }
        msg = dupprintf("Are you sure you want to close this session?%s%s",
                        additional ? "\n" : "",
                        additional ? additional : "");
        if (wgs->session_closed ||
            !conf_get_bool(wgs->conf, CONF_warn_on_close) ||
            MessageBox(hwnd, msg, title,
                       MB_ICONWARNING | MB_OKCANCEL | MB_DEFBUTTON1)
            == IDOK)
            DestroyWindow(hwnd);
        sfree(title);
        sfree(msg);
        sfree(additional);
        return 0;
      }
      case WM_DESTROY:
        show_mouseptr(wgs, true);
        PostQuitMessage(0);
        return 0;
      case WM_INITMENUPOPUP:
        if ((HMENU)wParam == wgs->savedsess_menu) {
            /* About to pop up Saved Sessions sub-menu.
             * Refresh the session list. */
            get_sesslist(&sesslist, false); /* free */
            get_sesslist(&sesslist, true);
            update_savedsess_menu(wgs);
            return 0;
        }
        break;
      case WM_COMMAND:
      case WM_SYSCOMMAND:
        switch (wParam & ~0xF) {       /* low 4 bits reserved to Windows */
          case SC_VSCROLL:
          case SC_HSCROLL:
            if (message == WM_SYSCOMMAND) {
                /* As per the long comment in WM_VSCROLL handler: give
                 * this message the default handling, which starts a
                 * subsidiary message loop, but set a flag so that
                 * when we're re-entered from that loop, scroll events
                 * within an interactive scrollbar-drag can be handled
                 * differently. */
                in_scrollbar_loop = true;
                LRESULT result = sw_DefWindowProc(
                    hwnd, message, wParam, lParam);
                in_scrollbar_loop = false;
                return result;
            }
            break;
          case IDM_SHOWLOG:
            showeventlog(hwnd);
            break;
          case IDM_NEWSESS:
          case IDM_DUPSESS:
          case IDM_SAVEDSESS: {
            char b[2048];
            char *cl;
            const char *argprefix;
            bool inherit_handles;
            STARTUPINFO si;
            PROCESS_INFORMATION pi;
            HANDLE filemap = NULL;

            if (restricted_acl())
                argprefix = "&R";
            else
                argprefix = "";

            if (wParam == IDM_DUPSESS) {
                /*
                 * Allocate a file-mapping memory chunk for the
                 * config structure.
                 */
                SECURITY_ATTRIBUTES sa;
                strbuf *serbuf;
                void *p;
                int size;

                serbuf = strbuf_new();
                conf_serialise(BinarySink_UPCAST(serbuf), wgs->conf);
                size = serbuf->len;

                sa.nLength = sizeof(sa);
                sa.lpSecurityDescriptor = NULL;
                sa.bInheritHandle = true;
                filemap = CreateFileMapping(INVALID_HANDLE_VALUE,
                                            &sa,
                                            PAGE_READWRITE,
                                            0, size, NULL);
                if (filemap && filemap != INVALID_HANDLE_VALUE) {
                    p = MapViewOfFile(filemap, FILE_MAP_WRITE, 0, 0, size);
                    if (p) {
                        memcpy(p, serbuf->s, size);
                        UnmapViewOfFile(p);
                    }
                }

                strbuf_free(serbuf);
                inherit_handles = true;
                cl = dupprintf("putty %s&%p:%u", argprefix,
                               filemap, (unsigned)size);
            } else if (wParam == IDM_SAVEDSESS) {
                unsigned int sessno = ((lParam - IDM_SAVED_MIN)
                                       / MENU_SAVED_STEP) + 1;
                if (sessno < (unsigned)sesslist.nsessions) {
                    const char *session = sesslist.sessions[sessno];
                    cl = dupprintf("putty %s@%s", argprefix, session);
                    inherit_handles = false;
                } else
                    break;
            } else /* IDM_NEWSESS */ {
                cl = dupprintf("putty%s%s",
                               *argprefix ? " " : "",
                               argprefix);
                inherit_handles = false;
            }

            GetModuleFileName(NULL, b, sizeof(b) - 1);
            si.cb = sizeof(si);
            si.lpReserved = NULL;
            si.lpDesktop = NULL;
            si.lpTitle = NULL;
            si.dwFlags = 0;
            si.cbReserved2 = 0;
            si.lpReserved2 = NULL;
            CreateProcess(b, cl, NULL, NULL, inherit_handles,
                          NORMAL_PRIORITY_CLASS, NULL, NULL, &si, &pi);
            CloseHandle(pi.hProcess);
            CloseHandle(pi.hThread);

            if (filemap)
                CloseHandle(filemap);
            sfree(cl);
            break;
          }
          case IDM_RESTART:
            if (!wgs->backend) {
                lp_eventlog(&wgs->logpolicy, "----- Session restarted -----");
                term_pwron(wgs->term, false);
                start_backend(wgs);
            }

            break;
          case IDM_RECONF: {
            Conf *prev_conf;
            int init_lvl = 1;
            bool reconfig_result;

            if (wgs->reconfiguring)
                break;
            else
                wgs->reconfiguring = true;

            term_pre_reconfig(wgs->term, wgs->conf);
            prev_conf = conf_copy(wgs->conf);

            reconfig_result = do_reconfig(
                hwnd, wgs->conf,
                wgs->backend ? backend_cfg_info(wgs->backend) : 0);
            wgs->reconfiguring = false;
            if (!reconfig_result) {
                conf_free(prev_conf);
                break;
            }

            conf_cache_data(wgs);

            resize_action = conf_get_int(wgs->conf, CONF_resize_action);
            {
                /* Disable full-screen if resizing forbidden */
                int i;
                for (i = 0; i < lenof(wgs->popup_menus); i++)
                    EnableMenuItem(wgs->popup_menus[i].menu, IDM_FULLSCREEN,
                                   MF_BYCOMMAND |
                                   (resize_action == RESIZE_DISABLED
                                    ? MF_GRAYED : MF_ENABLED));
                /* Gracefully unzoom if necessary */
                if (IsZoomed(hwnd) && (resize_action == RESIZE_DISABLED))
                    ShowWindow(hwnd, SW_RESTORE);
            }

            /* Pass new config data to the logging module */
            log_reconfig(wgs->logctx, wgs->conf);

            sfree(wgs->logpal);
            /*
             * Flush the line discipline's edit buffer in the
             * case where local editing has just been disabled.
             */
            if (wgs->ldisc) {
                ldisc_configure(wgs->ldisc, wgs->conf);
                ldisc_echoedit_update(wgs->ldisc);
            }

            if (conf_get_bool(wgs->conf, CONF_system_colour) !=
                conf_get_bool(prev_conf, CONF_system_colour))
                term_notify_palette_changed(wgs->term);

            /* Pass new config data to the terminal */
            term_reconfig(wgs->term, wgs->conf);
            setup_clipboards(wgs->term, wgs->conf);

            /* Reinitialise the colour palette, in case the terminal
             * just read new settings out of Conf */
            if (wgs->pal)
                DeleteObject(wgs->pal);
            wgs->logpal = NULL;
            wgs->pal = NULL;
            init_palette(wgs);

            /* Pass new config data to the back end */
            if (wgs->backend)
                backend_reconfig(wgs->backend, wgs->conf);

            /* Screen size changed ? */
            if (conf_get_int(wgs->conf, CONF_height) !=
                conf_get_int(prev_conf, CONF_height) ||
                conf_get_int(wgs->conf, CONF_width) !=
                conf_get_int(prev_conf, CONF_width) ||
                conf_get_int(wgs->conf, CONF_savelines) !=
                conf_get_int(prev_conf, CONF_savelines) ||
                resize_action == RESIZE_FONT ||
                (resize_action == RESIZE_EITHER && IsZoomed(hwnd)) ||
                resize_action == RESIZE_DISABLED)
                term_size(wgs->term, conf_get_int(wgs->conf, CONF_height),
                          conf_get_int(wgs->conf, CONF_width),
                          conf_get_int(wgs->conf, CONF_savelines));

            /* Enable or disable the scroll bar, etc */
            {
                LONG nflg, flag = GetWindowLongPtr(hwnd, GWL_STYLE);
                LONG nexflag, exflag =
                    GetWindowLongPtr(hwnd, GWL_EXSTYLE);

                nexflag = exflag;
                if (conf_get_bool(wgs->conf, CONF_alwaysontop) !=
                    conf_get_bool(prev_conf, CONF_alwaysontop)) {
                    if (conf_get_bool(wgs->conf, CONF_alwaysontop)) {
                        nexflag |= WS_EX_TOPMOST;
                        SetWindowPos(hwnd, HWND_TOPMOST, 0, 0, 0, 0,
                                     SWP_NOMOVE | SWP_NOSIZE);
                    } else {
                        nexflag &= ~(WS_EX_TOPMOST);
                        SetWindowPos(hwnd, HWND_NOTOPMOST, 0, 0, 0, 0,
                                     SWP_NOMOVE | SWP_NOSIZE);
                    }
                }
                if (conf_get_bool(wgs->conf, CONF_sunken_edge))
                    nexflag |= WS_EX_CLIENTEDGE;
                else
                    nexflag &= ~(WS_EX_CLIENTEDGE);

                nflg = flag;
                if (conf_get_bool(wgs->conf, is_full_screen(wgs) ?
                                  CONF_scrollbar_in_fullscreen :
                                  CONF_scrollbar))
                    nflg |= WS_VSCROLL;
                else
                    nflg &= ~WS_VSCROLL;

                if (resize_action == RESIZE_DISABLED ||
                    is_full_screen(wgs))
                    nflg &= ~WS_THICKFRAME;
                else
                    nflg |= WS_THICKFRAME;

                if (resize_action == RESIZE_DISABLED)
                    nflg &= ~WS_MAXIMIZEBOX;
                else
                    nflg |= WS_MAXIMIZEBOX;

                if (nflg != flag || nexflag != exflag) {
                    if (nflg != flag)
                        SetWindowLongPtr(hwnd, GWL_STYLE, nflg);
                    if (nexflag != exflag)
                        SetWindowLongPtr(hwnd, GWL_EXSTYLE, nexflag);

                    SetWindowPos(hwnd, NULL, 0, 0, 0, 0,
                                 SWP_NOACTIVATE | SWP_NOCOPYBITS |
                                 SWP_NOMOVE | SWP_NOSIZE | SWP_NOZORDER |
                                 SWP_FRAMECHANGED);

                    init_lvl = 2;
                }
            }

            /* Oops */
            if (resize_action == RESIZE_DISABLED && IsZoomed(hwnd)) {
                force_normal(hwnd);
                init_lvl = 2;
            }

            {
                FontSpec *font = conf_get_fontspec(wgs->conf, CONF_font);
                FontSpec *prev_font = conf_get_fontspec(prev_conf,
                                                        CONF_font);

                if (!strcmp(font->name, prev_font->name) ||
                    !strcmp(conf_get_str(wgs->conf, CONF_line_codepage),
                            conf_get_str(prev_conf, CONF_line_codepage)) ||
                    font->isbold != prev_font->isbold ||
                    font->height != prev_font->height ||
                    font->charset != prev_font->charset ||
                    conf_get_int(wgs->conf, CONF_font_quality) !=
                    conf_get_int(prev_conf, CONF_font_quality) ||
                    conf_get_int(wgs->conf, CONF_vtmode) !=
                    conf_get_int(prev_conf, CONF_vtmode) ||
                    conf_get_int(wgs->conf, CONF_bold_style) !=
                    conf_get_int(prev_conf, CONF_bold_style) ||
                    resize_action == RESIZE_DISABLED ||
                    resize_action == RESIZE_EITHER ||
                    resize_action != conf_get_int(prev_conf,
                                                  CONF_resize_action))
                    init_lvl = 2;
            }

            InvalidateRect(hwnd, NULL, true);
            reset_window(wgs, init_lvl);

            conf_free(prev_conf);
            break;
          }
          case IDM_COPYALL:
            term_copyall(wgs->term, clips_system, lenof(clips_system));
            break;
          case IDM_COPY:
            term_request_copy(wgs->term, clips_system, lenof(clips_system));
            break;
          case IDM_PASTE:
            term_request_paste(wgs->term, CLIP_SYSTEM);
            break;
          case IDM_CLRSB:
            term_clrsb(wgs->term);
            break;
          case IDM_RESET:
            term_pwron(wgs->term, true);
            if (wgs->ldisc)
                ldisc_echoedit_update(wgs->ldisc);
            break;
          case IDM_ABOUT:
            showabout(hwnd);
            break;
          case IDM_HELP:
            launch_help(hwnd, NULL);
            break;
          case SC_MOUSEMENU:
            /*
             * We get this if the System menu has been activated
             * using the mouse.
             */
            show_mouseptr(wgs, true);
            break;
          case SC_KEYMENU:
            /*
             * We get this if the System menu has been activated
             * using the keyboard. This might happen from within
             * TranslateKey, in which case it really wants to be
             * followed by a `space' character to actually _bring
             * the menu up_ rather than just sitting there in
             * `ready to appear' state.
             */
            show_mouseptr(wgs, true);    /* make sure pointer is visible */
            if( lParam == 0 )
                PostMessage(hwnd, WM_CHAR, ' ', 0);
            break;
          case IDM_FULLSCREEN:
            flip_full_screen(wgs);
            break;
          default:
            if (wParam >= IDM_SAVED_MIN && wParam < IDM_SAVED_MAX) {
                SendMessage(hwnd, WM_SYSCOMMAND, IDM_SAVEDSESS, wParam);
            }
            if (wParam >= IDM_SPECIAL_MIN && wParam <= IDM_SPECIAL_MAX) {
                int i = (wParam - IDM_SPECIAL_MIN) / 0x10;
                /*
                 * Ensure we haven't been sent a bogus SYSCOMMAND
                 * which would cause us to reference invalid memory
                 * and crash. Perhaps I'm just too paranoid here.
                 */
                if (i >= wgs->n_specials)
                    break;
                if (wgs->backend)
                    backend_special(wgs->backend, wgs->specials[i].code,
                                    wgs->specials[i].arg);
            }
        }
        break;

#define X_POS(l) ((int)(short)LOWORD(l))
#define Y_POS(l) ((int)(short)HIWORD(l))

#define TO_CHR_X(x) ((((x)<0 ? (x)-font_width+1 : (x))-offset_width) / font_width)
#define TO_CHR_Y(y) ((((y)<0 ? (y)-font_height+1: (y))-offset_height) / font_height)
      case WM_LBUTTONDOWN:
      case WM_MBUTTONDOWN:
      case WM_RBUTTONDOWN:
      case WM_LBUTTONUP:
      case WM_MBUTTONUP:
      case WM_RBUTTONUP:
        if (message == WM_RBUTTONDOWN &&
            ((wParam & MK_CONTROL) ||
             (conf_get_int(wgs->conf, CONF_mouse_is_xterm) == 2))) {
            POINT cursorpos;

            /* Just in case this happened in mid-select */
            term_cancel_selection_drag(wgs->term);

            show_mouseptr(wgs, true);    /* make sure pointer is visible */
            GetCursorPos(&cursorpos);
            TrackPopupMenu(wgs->popup_menus[CTXMENU].menu,
                           TPM_LEFTALIGN | TPM_TOPALIGN | TPM_RIGHTBUTTON,
                           cursorpos.x, cursorpos.y,
                           0, hwnd, NULL);
            break;
        }
        {
            int button;
            bool press;

            switch (message) {
              case WM_LBUTTONDOWN:
                button = MBT_LEFT;
                wParam |= MK_LBUTTON;
                press = true;
                break;
              case WM_MBUTTONDOWN:
                button = MBT_MIDDLE;
                wParam |= MK_MBUTTON;
                press = true;
                break;
              case WM_RBUTTONDOWN:
                button = MBT_RIGHT;
                wParam |= MK_RBUTTON;
                press = true;
                break;
              case WM_LBUTTONUP:
                button = MBT_LEFT;
                wParam &= ~MK_LBUTTON;
                press = false;
                break;
              case WM_MBUTTONUP:
                button = MBT_MIDDLE;
                wParam &= ~MK_MBUTTON;
                press = false;
                break;
              case WM_RBUTTONUP:
                button = MBT_RIGHT;
                wParam &= ~MK_RBUTTON;
                press = false;
                break;
              default: /* shouldn't happen */
                button = 0;
                press = false;
            }
            show_mouseptr(wgs, true);
            /*
             * Special case: in full-screen mode, if the left
             * button is clicked in the very top left corner of the
             * window, we put up the System menu instead of doing
             * selection.
             */
            {
                bool mouse_on_hotspot = false;
                POINT pt;

                GetCursorPos(&pt);
#ifndef NO_MULTIMON
                if (p_GetMonitorInfoA && p_MonitorFromPoint) {
                    HMONITOR mon;
                    MONITORINFO mi;

                    mon = p_MonitorFromPoint(pt, MONITOR_DEFAULTTONULL);

                    if (mon != NULL) {
                        mi.cbSize = sizeof(MONITORINFO);
                        p_GetMonitorInfoA(mon, &mi);

                        if (mi.rcMonitor.left == pt.x &&
                            mi.rcMonitor.top == pt.y) {
                            mouse_on_hotspot = true;
                        }
                    }
                } else
#endif
                if (pt.x == 0 && pt.y == 0) {
                    mouse_on_hotspot = true;
                }
                if (is_full_screen(wgs) && press &&
                    button == MBT_LEFT && mouse_on_hotspot) {
                    SendMessage(hwnd, WM_SYSCOMMAND, SC_MOUSEMENU,
                                MAKELPARAM(pt.x, pt.y));
                    return 0;
                }
            }

            if (press) {
                click(wgs, button,
                      TO_CHR_X(X_POS(lParam)), TO_CHR_Y(Y_POS(lParam)),
                      wParam & MK_SHIFT, wParam & MK_CONTROL,
                      is_alt_pressed());
                SetCapture(hwnd);
            } else {
                term_mouse(wgs->term, button, translate_button(wgs, button),
                           MA_RELEASE, TO_CHR_X(X_POS(lParam)),
                           TO_CHR_Y(Y_POS(lParam)), wParam & MK_SHIFT,
                           wParam & MK_CONTROL, is_alt_pressed());
                if (!(wParam & (MK_LBUTTON | MK_MBUTTON | MK_RBUTTON)))
                    ReleaseCapture();
            }
        }
        return 0;
      case WM_MOUSEMOVE: {
        /*
         * Windows seems to like to occasionally send MOUSEMOVE
         * events even if the mouse hasn't moved. Don't unhide
         * the mouse pointer in this case.
         */
        static WPARAM wp = 0;
        static LPARAM lp = 0;
        if (wParam != wp || lParam != lp ||
            last_mousemove != WM_MOUSEMOVE) {
            show_mouseptr(wgs, true);
            wp = wParam; lp = lParam;
            last_mousemove = WM_MOUSEMOVE;
        }
        /*
         * Add the mouse position and message time to the random
         * number noise.
         */
        noise_ultralight(NOISE_SOURCE_MOUSEPOS, lParam);

        if (wParam & (MK_LBUTTON | MK_MBUTTON | MK_RBUTTON) &&
            GetCapture() == hwnd) {
            Mouse_Button b;
            if (wParam & MK_LBUTTON)
                b = MBT_LEFT;
            else if (wParam & MK_MBUTTON)
                b = MBT_MIDDLE;
            else
                b = MBT_RIGHT;
            term_mouse(wgs->term, b, translate_button(wgs, b), MA_DRAG,
                       TO_CHR_X(X_POS(lParam)),
                       TO_CHR_Y(Y_POS(lParam)), wParam & MK_SHIFT,
                       wParam & MK_CONTROL, is_alt_pressed());
        }
        return 0;
      }
      case WM_NCMOUSEMOVE: {
        static WPARAM wp = 0;
        static LPARAM lp = 0;
        if (wParam != wp || lParam != lp ||
            last_mousemove != WM_NCMOUSEMOVE) {
            show_mouseptr(wgs, true);
            wp = wParam; lp = lParam;
            last_mousemove = WM_NCMOUSEMOVE;
        }
        noise_ultralight(NOISE_SOURCE_MOUSEPOS, lParam);
        break;
      }
      case WM_IGNORE_CLIP:
        ignore_clip = wParam;          /* don't panic on DESTROYCLIPBOARD */
        break;
      case WM_DESTROYCLIPBOARD:
        if (!ignore_clip)
            term_lost_clipboard_ownership(wgs->term, CLIP_SYSTEM);
        ignore_clip = false;
        return 0;
      case WM_PAINT: {
        PAINTSTRUCT p;

        HideCaret(hwnd);
        hdc = BeginPaint(hwnd, &p);
        if (wgs->pal) {
            SelectPalette(hdc, wgs->pal, true);
            RealizePalette(hdc);
        }

        /*
         * We have to be careful about term_paint(). It will
         * set a bunch of character cells to INVALID and then
         * call do_paint(), which will redraw those cells and
         * _then mark them as done_. This may not be accurate:
         * when painting in WM_PAINT context we are restricted
         * to the rectangle which has just been exposed - so if
         * that only covers _part_ of a character cell and the
         * rest of it was already visible, that remainder will
         * not be redrawn at all. Accordingly, we must not
         * paint any character cell in a WM_PAINT context which
         * already has a pending update due to terminal output.
         * The simplest solution to this - and many, many
         * thanks to Hung-Te Lin for working all this out - is
         * not to do any actual painting at _all_ if there's a
         * pending terminal update: just mark the relevant
         * character cells as INVALID and wait for the
         * scheduled full update to sort it out.
         *
         * I have a suspicion this isn't the _right_ solution.
         * An alternative approach would be to have terminal.c
         * separately track what _should_ be on the terminal
         * screen and what _is_ on the terminal screen, and
         * have two completely different types of redraw (one
         * for full updates, which syncs the former with the
         * terminal itself, and one for WM_PAINT which syncs
         * the latter with the former); yet another possibility
         * would be to have the Windows front end do what the
         * GTK one already does, and maintain a bitmap of the
         * current terminal appearance so that WM_PAINT becomes
         * completely trivial. However, this should do for now.
         */
        assert(!wgs->wintw_hdc);
        wgs->wintw_hdc = hdc;
        term_paint(wgs->term,
                   (p.rcPaint.left-offset_width)/font_width,
                   (p.rcPaint.top-offset_height)/font_height,
                   (p.rcPaint.right-offset_width-1)/font_width,
                   (p.rcPaint.bottom-offset_height-1)/font_height,
                   !wgs->term->window_update_pending);
        wgs->wintw_hdc = NULL;

        if (p.fErase ||
            p.rcPaint.left  < offset_width  ||
            p.rcPaint.top   < offset_height ||
            p.rcPaint.right >= offset_width + font_width*wgs->term->cols ||
            p.rcPaint.bottom>= offset_height + font_height*wgs->term->rows)
        {
            HBRUSH fillcolour, oldbrush;
            HPEN   edge, oldpen;
            fillcolour = CreateSolidBrush (
                wgs->colours[ATTR_DEFBG>>ATTR_BGSHIFT]);
            oldbrush = SelectObject(hdc, fillcolour);
            edge = CreatePen(PS_SOLID, 0,
                             wgs->colours[ATTR_DEFBG>>ATTR_BGSHIFT]);
            oldpen = SelectObject(hdc, edge);

            /*
             * Jordan Russell reports that this apparently
             * ineffectual IntersectClipRect() call masks a
             * Windows NT/2K bug causing strange display
             * problems when the PuTTY window is taller than
             * the primary monitor. It seems harmless enough...
             */
            IntersectClipRect(hdc,
                              p.rcPaint.left, p.rcPaint.top,
                              p.rcPaint.right, p.rcPaint.bottom);

            ExcludeClipRect(hdc,
                            offset_width, offset_height,
                            offset_width+font_width*wgs->term->cols,
                            offset_height+font_height*wgs->term->rows);

            Rectangle(hdc, p.rcPaint.left, p.rcPaint.top,
                      p.rcPaint.right, p.rcPaint.bottom);

            /* SelectClipRgn(hdc, NULL); */

            SelectObject(hdc, oldbrush);
            DeleteObject(fillcolour);
            SelectObject(hdc, oldpen);
            DeleteObject(edge);
        }
        SelectObject(hdc, GetStockObject(SYSTEM_FONT));
        SelectObject(hdc, GetStockObject(WHITE_PEN));
        EndPaint(hwnd, &p);
        ShowCaret(hwnd);
        return 0;
      }
      case WM_NETEVENT:
        winselgui_response(wParam, lParam);
        return 0;
      case WM_SETFOCUS:
        term_set_focus(wgs->term, true);
        CreateCaret(hwnd, caretbm, font_width, font_height);
        ShowCaret(hwnd);
        flash_window(wgs, 0);               /* stop */
        wgs->compose_state = 0;
        term_update(wgs->term);
        break;
      case WM_KILLFOCUS:
        show_mouseptr(wgs, true);
        term_set_focus(wgs->term, false);
        DestroyCaret();
        wgs->caret_x = wgs->caret_y = -1; /* ensure caret replaced next time */
        term_update(wgs->term);
        break;
      case WM_ENTERSIZEMOVE:
#ifdef RDB_DEBUG_PATCH
        debug("WM_ENTERSIZEMOVE\n");
#endif
        EnableSizeTip(true);
        wgs->resizing = true;
        need_backend_resize = false;
        break;
      case WM_EXITSIZEMOVE:
        EnableSizeTip(false);
        wgs->resizing = false;
#ifdef RDB_DEBUG_PATCH
        debug("WM_EXITSIZEMOVE\n");
#endif
        if (need_backend_resize) {
            term_size(wgs->term, conf_get_int(wgs->conf, CONF_height),
                      conf_get_int(wgs->conf, CONF_width),
                      conf_get_int(wgs->conf, CONF_savelines));
            InvalidateRect(hwnd, NULL, true);
        }
        recompute_window_offset(wgs);
        break;
      case WM_SIZING:
        /*
         * This does two jobs:
         * 1) Keep the sizetip uptodate
         * 2) Make sure the window size is _stepped_ in units of the font size.
         */
        resize_action = conf_get_int(wgs->conf, CONF_resize_action);
        if (resize_action == RESIZE_TERM ||
            (resize_action == RESIZE_EITHER && !is_alt_pressed())) {
            int width, height, w, h, ew, eh;
            LPRECT r = (LPRECT) lParam;

            if (!need_backend_resize && resize_action == RESIZE_EITHER &&
                (conf_get_int(wgs->conf, CONF_height) != wgs->term->rows ||
                 conf_get_int(wgs->conf, CONF_width) != wgs->term->cols)) {
                /*
                 * Great! It seems that both the terminal size and the
                 * font size have been changed and the user is now dragging.
                 *
                 * It will now be difficult to get back to the configured
                 * font size!
                 *
                 * This would be easier but it seems to be too confusing.
                 */
                conf_set_int(wgs->conf, CONF_height, wgs->term->rows);
                conf_set_int(wgs->conf, CONF_width, wgs->term->cols);

                InvalidateRect(hwnd, NULL, true);
                need_backend_resize = true;
            }

            width = r->right - r->left - extra_width;
            height = r->bottom - r->top - extra_height;
            w = (width + font_width / 2) / font_width;
            if (w < 1)
                w = 1;
            h = (height + font_height / 2) / font_height;
            if (h < 1)
                h = 1;
            UpdateSizeTip(hwnd, w, h);
            ew = width - w * font_width;
            eh = height - h * font_height;
            if (ew != 0) {
                if (wParam == WMSZ_LEFT ||
                    wParam == WMSZ_BOTTOMLEFT || wParam == WMSZ_TOPLEFT)
                    r->left += ew;
                else
                    r->right -= ew;
            }
            if (eh != 0) {
                if (wParam == WMSZ_TOP ||
                    wParam == WMSZ_TOPRIGHT || wParam == WMSZ_TOPLEFT)
                    r->top += eh;
                else
                    r->bottom -= eh;
            }
            if (ew || eh)
                return 1;
            else
                return 0;
        } else {
            int width, height, w, h, rv = 0;
            int window_border = conf_get_int(wgs->conf, CONF_window_border);
            int ex_width = extra_width + (window_border - offset_width) * 2;
            int ex_height = extra_height + (window_border - offset_height) * 2;
            LPRECT r = (LPRECT) lParam;

            width = r->right - r->left - ex_width;
            height = r->bottom - r->top - ex_height;

            w = (width + wgs->term->cols/2)/wgs->term->cols;
            h = (height + wgs->term->rows/2)/wgs->term->rows;
            if ( r->right != r->left + w*wgs->term->cols + ex_width)
                rv = 1;

            if (wParam == WMSZ_LEFT ||
                wParam == WMSZ_BOTTOMLEFT || wParam == WMSZ_TOPLEFT)
                r->left = r->right - w*wgs->term->cols - ex_width;
            else
                r->right = r->left + w*wgs->term->cols + ex_width;

            if (r->bottom != r->top + h*wgs->term->rows + ex_height)
                rv = 1;

            if (wParam == WMSZ_TOP ||
                wParam == WMSZ_TOPRIGHT || wParam == WMSZ_TOPLEFT)
                r->top = r->bottom - h*wgs->term->rows - ex_height;
            else
                r->bottom = r->top + h*wgs->term->rows + ex_height;

            return rv;
        }
        /* break;  (never reached) */
      case WM_FULLSCR_ON_MAX:
        fullscr_on_max = true;
        break;
      case WM_MOVE:
        term_notify_window_pos(wgs->term, LOWORD(lParam), HIWORD(lParam));
        sys_cursor_update(wgs);
        break;
      case WM_SIZE:
        resize_action = conf_get_int(wgs->conf, CONF_resize_action);
#ifdef RDB_DEBUG_PATCH
        debug("WM_SIZE %s (%d,%d)\n",
              (wParam == SIZE_MINIMIZED) ? "SIZE_MINIMIZED":
              (wParam == SIZE_MAXIMIZED) ? "SIZE_MAXIMIZED":
              (wParam == SIZE_RESTORED && resizing) ? "to":
              (wParam == SIZE_RESTORED) ? "SIZE_RESTORED":
              "...",
              LOWORD(lParam), HIWORD(lParam));
#endif
        term_notify_minimised(wgs->term, wParam == SIZE_MINIMIZED);
        {
            /*
             * WM_SIZE's lParam tells us the size of the client area.
             * But historic PuTTY practice is that we want to tell the
             * terminal the size of the overall window.
             */
            RECT r;
            GetWindowRect(hwnd, &r);
            term_notify_window_size_pixels(
                wgs->term, r.right - r.left, r.bottom - r.top);
        }
        if (wParam == SIZE_MINIMIZED)
            sw_SetWindowText(hwnd,
                             conf_get_bool(wgs->conf, CONF_win_name_always) ?
                             wgs->window_name : wgs->icon_name);
        if (wParam == SIZE_RESTORED || wParam == SIZE_MAXIMIZED)
            sw_SetWindowText(hwnd, wgs->window_name);
        if (wParam == SIZE_RESTORED) {
            processed_resize = false;
            clear_full_screen(wgs);
            if (processed_resize) {
                /*
                 * Inhibit normal processing of this WM_SIZE; a
                 * secondary one was triggered just now by
                 * clear_full_screen which contained the correct
                 * client area size.
                 */
                return 0;
            }
        }
        if (wParam == SIZE_MAXIMIZED && fullscr_on_max) {
            fullscr_on_max = false;
            processed_resize = false;
            make_full_screen(wgs);
            if (processed_resize) {
                /*
                 * Inhibit normal processing of this WM_SIZE; a
                 * secondary one was triggered just now by
                 * make_full_screen which contained the correct client
                 * area size.
                 */
                return 0;
            }
        }

        processed_resize = true;

        if (resize_action == RESIZE_DISABLED) {
            /* A resize, well it better be a minimize. */
            reset_window(wgs, -1);
        } else {
            if (wParam == SIZE_MAXIMIZED) {
                was_zoomed = true;
                prev_rows = wgs->term->rows;
                prev_cols = wgs->term->cols;
                if (resize_action == RESIZE_TERM)
                    wm_size_resize_term(wgs, lParam, false);
                reset_window(wgs, 0);
            } else if (wParam == SIZE_RESTORED && was_zoomed) {
                was_zoomed = false;
                if (resize_action == RESIZE_TERM) {
                    wm_size_resize_term(wgs, lParam, true);
                    reset_window(wgs, 2);
                } else if (resize_action != RESIZE_FONT)
                    reset_window(wgs, 2);
                else
                    reset_window(wgs, 0);
            } else if (wParam == SIZE_MINIMIZED) {
                /* do nothing */
            } else if (resize_action == RESIZE_TERM ||
                       (resize_action == RESIZE_EITHER &&
                        !is_alt_pressed())) {
                wm_size_resize_term(wgs, lParam, true);

                /*
                 * Sometimes, we can get a spontaneous resize event
                 * outside a WM_SIZING interactive drag which wants to
                 * set us to a new specific SIZE_RESTORED size. An
                 * example is what happens if you press Windows+Right
                 * and then Windows+Up: the first operation fits the
                 * window to the right-hand half of the screen, and
                 * the second one changes that for the top right
                 * quadrant. In that situation, if we've responded
                 * here by resizing the terminal, we may still need to
                 * recompute the border around the window and do a
                 * full redraw to clear the new border.
                 */
                if (!wgs->resizing)
                    recompute_window_offset(wgs);
            } else {
                reset_window(wgs, 0);
            }
        }
        sys_cursor_update(wgs);
        return 0;
      case WM_DPICHANGED:
        wgs->dpi_info.cur_dpi.x = LOWORD(wParam);
        wgs->dpi_info.cur_dpi.y = HIWORD(wParam);
        wgs->dpi_info.new_wnd_rect = *(RECT*)(lParam);
        reset_window(wgs, 3);
        return 0;
      case WM_VSCROLL:
        switch (LOWORD(wParam)) {
          case SB_BOTTOM:
            term_scroll(wgs->term, -1, 0);
            break;
          case SB_TOP:
            term_scroll(wgs->term, +1, 0);
            break;
          case SB_LINEDOWN:
            term_scroll(wgs->term, 0, +1);
            break;
          case SB_LINEUP:
            term_scroll(wgs->term, 0, -1);
            break;
          case SB_PAGEDOWN:
            term_scroll(wgs->term, 0, +wgs->term->rows / 2);
            break;
          case SB_PAGEUP:
            term_scroll(wgs->term, 0, -wgs->term->rows / 2);
            break;
          case SB_THUMBPOSITION:
          case SB_THUMBTRACK: {
            /*
             * Use GetScrollInfo instead of HIWORD(wParam) to get
             * 32-bit scroll position.
             */
            SCROLLINFO si;

            si.cbSize = sizeof(si);
            si.fMask = SIF_TRACKPOS;
            if (GetScrollInfo(hwnd, SB_VERT, &si) == 0)
                si.nTrackPos = HIWORD(wParam);
            term_scroll(wgs->term, 1, si.nTrackPos);
            break;
          }
        }

        if (in_scrollbar_loop) {
            /*
             * Allow window updates to happen during interactive
             * scroll.
             *
             * When the user takes hold of our window's scrollbar and
             * wobbles it interactively back and forth, or presses on
             * one of the arrow buttons at the ends, the first thing
             * that happens is that this window procedure receives
             * WM_SYSCOMMAND / SC_VSCROLL. [1] The default handler for
             * that window message starts a subsidiary message loop,
             * which continues to run until the user lets go of the
             * scrollbar again. All WM_VSCROLL / SB_THUMBTRACK
             * messages are generated by the handlers within that
             * subsidiary message loop.
             *
             * So, during that time, _our_ message loop is not
             * running, which means toplevel callbacks and timers and
             * so forth are not happening, which means that when we
             * redraw the window and set a timer to clear the cooldown
             * flag 20ms later, that timer never fires, and we aren't
             * able to keep redrawing the window.
             *
             * The 'obvious' answer would be to seize that SYSCOMMAND
             * ourselves and inhibit the default handler, so that our
             * message loop carries on running. But that would mean
             * we'd have to reimplement the whole of the scrollbar
             * handler!
             *
             * So instead we apply a bodge: set a static variable that
             * indicates that we're _in_ that sub-loop, and if so,
             * decide it's OK to manually call term_update() proper,
             * bypassing the timer and cooldown and rate-limiting
             * systems completely, whenever we see an SB_THUMBTRACK.
             * This shouldn't cause a rate overload, because we're
             * only doing it once per UI event!
             *
             * [1] Actually, there's an extra oddity where SC_HSCROLL
             * and SC_VSCROLL have their documented values the wrong
             * way round. Many people on the Internet have noticed
             * this, e.g. https://stackoverflow.com/q/55528397
             */
            term_update(wgs->term);
        }
        break;
      case WM_PALETTECHANGED:
        if ((HWND) wParam != hwnd && wgs->pal != NULL) {
            HDC hdc = make_hdc(wgs);
            if (hdc) {
                if (RealizePalette(hdc) > 0)
                    UpdateColors(hdc);
                free_hdc(wgs, hdc);
            }
        }
        break;
      case WM_QUERYNEWPALETTE:
        if (wgs->pal != NULL) {
            HDC hdc = make_hdc(wgs);
            if (hdc) {
                if (RealizePalette(hdc) > 0)
                    UpdateColors(hdc);
                free_hdc(wgs, hdc);
                return true;
            }
        }
        return false;
      case WM_KEYDOWN:
      case WM_SYSKEYDOWN:
      case WM_KEYUP:
      case WM_SYSKEYUP:
        /*
         * Add the scan code and keypress timing to the random
         * number noise.
         */
        noise_ultralight(NOISE_SOURCE_KEY, lParam);

        /*
         * We don't do TranslateMessage since it disassociates the
         * resulting CHAR message from the KEYDOWN that sparked it,
         * which we occasionally don't want. Instead, we process
         * KEYDOWN, and call the Win32 translator functions so that
         * we get the translations under _our_ control.
         */
        {
            unsigned char buf[20];
            int len;

            if (wParam == VK_PROCESSKEY || /* IME PROCESS key */
                wParam == VK_PACKET) {     /* 'this key is a Unicode char' */
                if (message == WM_KEYDOWN) {
                    MSG m;
                    m.hwnd = hwnd;
                    m.message = WM_KEYDOWN;
                    m.wParam = wParam;
                    m.lParam = lParam & 0xdfff;
                    TranslateMessage(&m);
                } else break; /* pass to Windows for default processing */
            } else {
                len = TranslateKey(wgs, message, wParam, lParam, buf);
                if (len == -1)
                    return sw_DefWindowProc(hwnd, message, wParam, lParam);

                if (len != 0) {
                    /*
                     * We need not bother about stdin backlogs
                     * here, because in GUI PuTTY we can't do
                     * anything about it anyway; there's no means
                     * of asking Windows to hold off on KEYDOWN
                     * messages. We _have_ to buffer everything
                     * we're sent.
                     */
                    term_keyinput(wgs->term, -1, buf, len);
                    show_mouseptr(wgs, false);
                }
            }
        }
        return 0;
      case WM_INPUTLANGCHANGE:
        /* wParam == Font number */
        /* lParam == Locale */
        set_input_locale(wgs, (HKL)lParam);
        sys_cursor_update(wgs);
        break;
      case WM_IME_STARTCOMPOSITION: {
        HIMC hImc = ImmGetContext(hwnd);
        ImmSetCompositionFont(hImc, &wgs->lfont);
        ImmReleaseContext(hwnd, hImc);
        break;
      }
      case WM_IME_COMPOSITION: {
        HIMC hIMC;
        int n;
        char *buff;

        if (osPlatformId == VER_PLATFORM_WIN32_WINDOWS ||
            osPlatformId == VER_PLATFORM_WIN32s)
            break; /* no Unicode */

        if ((lParam & GCS_RESULTSTR) == 0) /* Composition unfinished. */
            break; /* fall back to DefWindowProc */

        hIMC = ImmGetContext(hwnd);
        n = ImmGetCompositionStringW(hIMC, GCS_RESULTSTR, NULL, 0);

        if (n > 0) {
            int i;
            buff = snewn(n, char);
            ImmGetCompositionStringW(hIMC, GCS_RESULTSTR, buff, n);
            /*
             * Jaeyoun Chung reports that Korean character
             * input doesn't work correctly if we do a single
             * term_keyinputw covering the whole of buff. So
             * instead we send the characters one by one.
             */
            /* don't divide SURROGATE PAIR */
            if (wgs->ldisc) {
                for (i = 0; i < n; i += 2) {
                    WCHAR hs = *(unsigned short *)(buff+i);
                    if (IS_HIGH_SURROGATE(hs) && i+2 < n) {
                        WCHAR ls = *(unsigned short *)(buff+i+2);
                        if (IS_LOW_SURROGATE(ls)) {
                            term_keyinputw(
                                wgs->term, (unsigned short *)(buff+i), 2);
                            i += 2;
                            continue;
                        }
                    }
                    term_keyinputw(
                        wgs->term, (unsigned short *)(buff+i), 1);
                }
            }
            free(buff);
        }
        ImmReleaseContext(hwnd, hIMC);
        return 1;
      }

      case WM_IME_CHAR:
        if (wParam & 0xFF00) {
            char buf[2];

            buf[1] = wParam;
            buf[0] = wParam >> 8;
            term_keyinput(wgs->term, wgs->kbd_codepage, buf, 2);
        } else {
            char c = (unsigned char) wParam;
            term_seen_key_event(wgs->term);
            term_keyinput(wgs->term, wgs->kbd_codepage, &c, 1);
        }
        return (0);
      case WM_CHAR:
      case WM_SYSCHAR:
        /*
         * Nevertheless, we are prepared to deal with WM_CHAR
         * messages, should they crop up. So if someone wants to
         * post the things to us as part of a macro manoeuvre,
         * we're ready to cope.
         */
        if (unicode_window) {
            static wchar_t pending_surrogate = 0;
            wchar_t c = wParam;

            if (IS_HIGH_SURROGATE(c)) {
                pending_surrogate = c;
            } else if (IS_SURROGATE_PAIR(pending_surrogate, c)) {
                wchar_t pair[2];
                pair[0] = pending_surrogate;
                pair[1] = c;
                term_keyinputw(wgs->term, pair, 2);
            } else if (!IS_SURROGATE(c)) {
                term_keyinputw(wgs->term, &c, 1);
            }
        } else {
            char c = (unsigned char)wParam;
            term_seen_key_event(wgs->term);
            if (wgs->ldisc)
                term_keyinput(wgs->term, CP_ACP, &c, 1);
        }
        return 0;
      case WM_SYSCOLORCHANGE:
        if (conf_get_bool(wgs->conf, CONF_system_colour)) {
            /* Refresh palette from system colours. */
            term_notify_palette_changed(wgs->term);
            init_palette(wgs);
            /* Force a repaint of the terminal window. */
            term_invalidate(wgs->term);
        }
        break;
      case WM_GOT_CLIPDATA:
        process_clipdata(wgs, (HGLOBAL)lParam, wParam);
        return 0;
      default:
        if (message == wm_mousewheel || message == WM_MOUSEWHEEL) {
            bool shift_pressed = false, control_pressed = false;

            if (message == WM_MOUSEWHEEL) {
                wgs->wheel_accumulator += (short)HIWORD(wParam);
                shift_pressed=LOWORD(wParam) & MK_SHIFT;
                control_pressed=LOWORD(wParam) & MK_CONTROL;
            } else {
                BYTE keys[256];
                wgs->wheel_accumulator += (int)wParam;
                if (GetKeyboardState(keys)!=0) {
                    shift_pressed=keys[VK_SHIFT]&0x80;
                    control_pressed=keys[VK_CONTROL]&0x80;
                }
            }

            /* process events when the threshold is reached */
            while (abs(wgs->wheel_accumulator) >= WHEEL_DELTA) {
                int b;

                /* reduce amount for next time */
                if (wgs->wheel_accumulator > 0) {
                    b = MBT_WHEEL_UP;
                    wgs->wheel_accumulator -= WHEEL_DELTA;
                } else if (wgs->wheel_accumulator < 0) {
                    b = MBT_WHEEL_DOWN;
                    wgs->wheel_accumulator += WHEEL_DELTA;
                } else
                    break;

                if (wgs->send_raw_mouse &&
                    !(conf_get_bool(wgs->conf, CONF_mouse_override) &&
                      shift_pressed)) {
                    /* Mouse wheel position is in screen coordinates for
                     * some reason */
                    POINT p;
                    p.x = X_POS(lParam); p.y = Y_POS(lParam);
                    if (ScreenToClient(hwnd, &p)) {
                        /* send a mouse-down followed by a mouse up */
                        term_mouse(wgs->term, b, translate_button(wgs, b),
                                   MA_CLICK,
                                   TO_CHR_X(p.x),
                                   TO_CHR_Y(p.y), shift_pressed,
                                   control_pressed, is_alt_pressed());
                    } /* else: not sure when this can fail */
                } else {
                    /* trigger a scroll */
                    term_scroll(wgs->term, 0,
                                b == MBT_WHEEL_UP ?
                                -wgs->term->rows / 2 : wgs->term->rows / 2);
                }
            }
            return 0;
        }
    }

    /*
     * Any messages we don't process completely above are passed through to
     * DefWindowProc() for default processing.
     */
    return sw_DefWindowProc(hwnd, message, wParam, lParam);
}

/*
 * Move the system caret. (We maintain one, even though it's
 * invisible, for the benefit of blind people: apparently some
 * helper software tracks the system caret, so we should arrange to
 * have one.)
 */
static void wintw_set_cursor_pos(TermWin *tw, int x, int y)
{
    WinGuiSeat *wgs = container_of(tw, WinGuiSeat, termwin);
    int cx, cy;

    if (!wgs->term->has_focus) return;

    /*
     * Avoid gratuitously re-updating the cursor position and IMM
     * window if there's no actual change required.
     */
    cx = x * font_width + offset_width;
    cy = y * font_height + offset_height;
    if (cx == wgs->caret_x && cy == wgs->caret_y)
        return;
    wgs->caret_x = cx;
    wgs->caret_y = cy;

    sys_cursor_update(wgs);
}

static void sys_cursor_update(WinGuiSeat *wgs)
{
    COMPOSITIONFORM cf;
    HIMC hIMC;

    if (!wgs->term->has_focus) return;

    if (wgs->caret_x < 0 || wgs->caret_y < 0)
        return;

    SetCaretPos(wgs->caret_x, wgs->caret_y);

    /* IMM calls on Win98 and beyond only */
    if (osPlatformId == VER_PLATFORM_WIN32s) return; /* 3.11 */

    if (osPlatformId == VER_PLATFORM_WIN32_WINDOWS &&
        osMinorVersion == 0) return; /* 95 */

    /* we should have the IMM functions */
    hIMC = ImmGetContext(wgs->term_hwnd);
    cf.dwStyle = CFS_POINT;
    cf.ptCurrentPos.x = wgs->caret_x;
    cf.ptCurrentPos.y = wgs->caret_y;
    ImmSetCompositionWindow(hIMC, &cf);

    ImmReleaseContext(wgs->term_hwnd, hIMC);
}

static void draw_horizontal_line_on_text(
    WinGuiSeat *wgs, int y, int lattr, RECT line_box, COLORREF colour)
{
    if (lattr == LATTR_TOP || lattr == LATTR_BOT) {
        y *= 2;
        if (lattr == LATTR_BOT)
            y -= font_height;
    }

    if (!(0 <= y && y < font_height))
        return;

    HPEN oldpen = SelectObject(wgs->wintw_hdc, CreatePen(PS_SOLID, 0, colour));
    MoveToEx(wgs->wintw_hdc, line_box.left, line_box.top + y, NULL);
    LineTo(wgs->wintw_hdc, line_box.right, line_box.top + y);
    oldpen = SelectObject(wgs->wintw_hdc, oldpen);
    DeleteObject(oldpen);
}

/*
 * Draw a line of text in the window, at given character
 * coordinates, in given attributes.
 *
 * We are allowed to fiddle with the contents of `text'.
 */
static void do_text_internal(
    WinGuiSeat *wgs, int x, int y, wchar_t *text, int len,
    unsigned long attr, int lattr, truecolour truecolour)
{
    COLORREF fg, bg, t;
    int nfg, nbg, nfont;
    RECT line_box;
    bool force_manual_underline = false;
    int fnt_width, char_width;
    int text_adjust = 0;
    int xoffset = 0;
    int maxlen, remaining;
    bool opaque;
    bool is_cursor = false;
    static int *lpDx = NULL;
    static size_t lpDx_len = 0;
    int *lpDx_maybe;
    int len2; /* for SURROGATE PAIR */

    lattr &= LATTR_MODE;

    char_width = fnt_width = font_width * (1 + (lattr != LATTR_NORM));

    if (attr & ATTR_WIDE)
        char_width *= 2;

    /* Only want the left half of double width lines */
    if (lattr != LATTR_NORM && x*2 >= wgs->term->cols)
        return;

    x *= fnt_width;
    y *= font_height;
    x += offset_width;
    y += offset_height;

    if ((attr & TATTR_ACTCURS) &&
        (wgs->cursor_type == 0 || wgs->term->big_cursor)) {
        truecolour.fg = truecolour.bg = optionalrgb_none;
        attr &= ~(ATTR_REVERSE|ATTR_BLINK|ATTR_COLOURS|ATTR_DIM);
        /* cursor fg and bg */
        attr |= (260 << ATTR_FGSHIFT) | (261 << ATTR_BGSHIFT);
        is_cursor = true;
    }

    nfont = 0;
    if (wgs->vtmode == VT_POORMAN && lattr != LATTR_NORM) {
        /* Assume a poorman font is borken in other ways too. */
        lattr = LATTR_WIDE;
    } else
        switch (lattr) {
          case LATTR_NORM:
            break;
          case LATTR_WIDE:
            nfont |= FONT_WIDE;
            break;
          default:
            nfont |= FONT_WIDE + FONT_HIGH;
            break;
        }
    if (attr & ATTR_NARROW)
        nfont |= FONT_NARROW;

#ifdef USES_VTLINE_HACK
    /* Special hack for the VT100 linedraw glyphs. */
    if (text[0] >= 0x23BA && text[0] <= 0x23BD) {
        switch ((unsigned char) (text[0])) {
          case 0xBA:
            text_adjust = -2 * font_height / 5;
            break;
          case 0xBB:
            text_adjust = -1 * font_height / 5;
            break;
          case 0xBC:
            text_adjust = font_height / 5;
            break;
          case 0xBD:
            text_adjust = 2 * font_height / 5;
            break;
        }
        if (lattr == LATTR_TOP || lattr == LATTR_BOT)
            text_adjust *= 2;
        text[0] = wgs->ucsdata.unitab_xterm['q'];
        if (attr & ATTR_UNDER) {
            attr &= ~ATTR_UNDER;
            force_manual_underline = true;
        }
    }
#endif

    /* Anything left as an original character set is unprintable. */
    if (DIRECT_CHAR(text[0]) &&
        (len < 2 || !IS_SURROGATE_PAIR(text[0], text[1]))) {
        int i;
        for (i = 0; i < len; i++)
            text[i] = 0xFFFD;
    }

    /* OEM CP */
    if ((text[0] & CSET_MASK) == CSET_OEMCP)
        nfont |= FONT_OEM;

    nfg = ((attr & ATTR_FGMASK) >> ATTR_FGSHIFT);
    nbg = ((attr & ATTR_BGMASK) >> ATTR_BGSHIFT);
    if (wgs->bold_font_mode == BOLD_FONT && (attr & ATTR_BOLD))
        nfont |= FONT_BOLD;
    if (wgs->und_mode == UND_FONT && (attr & ATTR_UNDER))
        nfont |= FONT_UNDERLINE;
    another_font(wgs, nfont);
    if (!wgs->fonts[nfont]) {
        if (nfont & FONT_UNDERLINE)
            force_manual_underline = true;
        /* Don't do the same for manual bold, it could be bad news. */

        nfont &= ~(FONT_BOLD | FONT_UNDERLINE);
    }
    another_font(wgs, nfont);
    if (!wgs->fonts[nfont])
        nfont = FONT_NORMAL;
    if (attr & ATTR_REVERSE) {
        struct optionalrgb trgb;

        t = nfg;
        nfg = nbg;
        nbg = t;

        trgb = truecolour.fg;
        truecolour.fg = truecolour.bg;
        truecolour.bg = trgb;
    }
    if (wgs->bold_colours && (attr & ATTR_BOLD) && !is_cursor) {
        if (nfg < 16) nfg |= 8;
        else if (nfg >= 256) nfg |= 1;
    }
    if (wgs->bold_colours && (attr & ATTR_BLINK)) {
        if (nbg < 16) nbg |= 8;
        else if (nbg >= 256) nbg |= 1;
    }
    if (!wgs->pal && truecolour.fg.enabled)
        fg = RGB(truecolour.fg.r, truecolour.fg.g, truecolour.fg.b);
    else
        fg = wgs->colours[nfg];

    if (!wgs->pal && truecolour.bg.enabled)
        bg = RGB(truecolour.bg.r, truecolour.bg.g, truecolour.bg.b);
    else
        bg = wgs->colours[nbg];

    if (!wgs->pal && (attr & ATTR_DIM)) {
        fg = RGB(GetRValue(fg) * 2 / 3,
                 GetGValue(fg) * 2 / 3,
                 GetBValue(fg) * 2 / 3);
    }

    SelectObject(wgs->wintw_hdc, wgs->fonts[nfont]);
    SetTextColor(wgs->wintw_hdc, fg);
    SetBkColor(wgs->wintw_hdc, bg);
    if (attr & TATTR_COMBINING)
        SetBkMode(wgs->wintw_hdc, TRANSPARENT);
    else
        SetBkMode(wgs->wintw_hdc, OPAQUE);
    line_box.left = x;
    line_box.top = y;
    line_box.right = x + char_width * len;
    line_box.bottom = y + font_height;
    /* adjust line_box.right for SURROGATE PAIR & VARIATION SELECTOR */
    {
        int i;
        int rc_width = 0;
        for (i = 0; i < len ; i++) {
            if (i+1 < len && IS_HIGH_VARSEL(text[i], text[i+1])) {
                i++;
            } else if (i+1 < len && IS_SURROGATE_PAIR(text[i], text[i+1])) {
                rc_width += char_width;
                i++;
            } else if (IS_LOW_VARSEL(text[i])) {
                /* do nothing */
            } else {
                rc_width += char_width;
            }
        }
        line_box.right = line_box.left + rc_width;
    }

    /* Only want the left half of double width lines */
    if (line_box.right > font_width*wgs->term->cols+offset_width)
        line_box.right = font_width*wgs->term->cols+offset_width;

    if (font_varpitch) {
        /*
         * If we're using a variable-pitch font, we unconditionally
         * draw the glyphs one at a time and centre them in their
         * character cells (which means in particular that we must
         * disable the lpDx mechanism). This gives slightly odd but
         * generally reasonable results.
         */
        xoffset = char_width / 2;
        SetTextAlign(wgs->wintw_hdc, TA_TOP | TA_CENTER | TA_NOUPDATECP);
        lpDx_maybe = NULL;
        maxlen = 1;
    } else {
        /*
         * In a fixed-pitch font, we draw the whole string in one go
         * in the normal way.
         */
        xoffset = 0;
        SetTextAlign(wgs->wintw_hdc, TA_TOP | TA_LEFT | TA_NOUPDATECP);
        lpDx_maybe = lpDx;
        maxlen = len;
    }

    opaque = true;                     /* start by erasing the rectangle */
    for (remaining = len; remaining > 0;
         text += len, remaining -= len, x += char_width * len2) {
        len = (maxlen < remaining ? maxlen : remaining);
        /* don't divide SURROGATE PAIR and VARIATION SELECTOR */
        len2 = len;
        if (maxlen == 1) {
            if (remaining >= 1 && IS_SURROGATE_PAIR(text[0], text[1]))
                len++;
            if (remaining-len >= 1 && IS_LOW_VARSEL(text[len]))
                len++;
            else if (remaining-len >= 2 &&
                     IS_HIGH_VARSEL(text[len], text[len+1]))
                len += 2;
        }

        if (len > lpDx_len) {
            sgrowarray(lpDx, lpDx_len, len);
            if (lpDx_maybe) lpDx_maybe = lpDx;
        }

        {
            int i;
            /* only last char has dx width in SURROGATE PAIR and
             * VARIATION sequence */
            for (i = 0; i < len; i++) {
                lpDx[i] = char_width;
                if (i+1 < len && IS_HIGH_VARSEL(text[i], text[i+1])) {
                    if (i > 0) lpDx[i-1] = 0;
                    lpDx[i] = 0;
                    i++;
                    lpDx[i] = char_width;
                } else if (i+1 < len && IS_SURROGATE_PAIR(text[i],text[i+1])) {
                    lpDx[i] = 0;
                    i++;
                    lpDx[i] = char_width;
                } else if (IS_LOW_VARSEL(text[i])) {
                    if (i > 0) lpDx[i-1] = 0;
                    lpDx[i] = char_width;
                }
            }
        }

        /* We're using a private area for direct to font. (512 chars.) */
        if (wgs->ucsdata.dbcs_screenfont &&
            (text[0] & CSET_MASK) == CSET_ACP) {
            /* Ho Hum, dbcs fonts are a PITA! */
            /* To display on W9x I have to convert to UCS */
            static wchar_t *uni_buf = 0;
            static int uni_len = 0;
            int nlen, mptr;
            if (len > uni_len) {
                sfree(uni_buf);
                uni_len = len;
                uni_buf = snewn(uni_len, wchar_t);
            }

            for(nlen = mptr = 0; mptr<len; mptr++) {
                uni_buf[nlen] = 0xFFFD;
                if (IsDBCSLeadByteEx(wgs->ucsdata.font_codepage,
                                     (BYTE) text[mptr])) {
                    char dbcstext[2];
                    dbcstext[0] = text[mptr] & 0xFF;
                    dbcstext[1] = text[mptr+1] & 0xFF;
                    lpDx[nlen] += char_width;
                    MultiByteToWideChar(
                        wgs->ucsdata.font_codepage, MB_USEGLYPHCHARS,
                        dbcstext, 2, uni_buf+nlen, 1);
                    mptr++;
                } else {
                    char dbcstext[1];
                    dbcstext[0] = text[mptr] & 0xFF;
                    MultiByteToWideChar(
                        wgs->ucsdata.font_codepage, MB_USEGLYPHCHARS,
                        dbcstext, 1, uni_buf+nlen, 1);
                }
                nlen++;
            }
            if (nlen <= 0)
                return;                /* Eeek! */

            ExtTextOutW(wgs->wintw_hdc, x + xoffset,
                        y - font_height * (lattr == LATTR_BOT) + text_adjust,
                        ETO_CLIPPED | (opaque ? ETO_OPAQUE : 0),
                        &line_box, uni_buf, nlen,
                        lpDx_maybe);
            if (wgs->bold_font_mode == BOLD_SHADOW && (attr & ATTR_BOLD)) {
                SetBkMode(wgs->wintw_hdc, TRANSPARENT);
                ExtTextOutW(wgs->wintw_hdc, x + xoffset - 1,
                            y - font_height * (lattr ==
                                               LATTR_BOT) + text_adjust,
                            ETO_CLIPPED, &line_box, uni_buf, nlen, lpDx_maybe);
            }

            lpDx[0] = -1;
        } else if (DIRECT_FONT(text[0])) {
            static char *directbuf = NULL;
            static size_t directlen = 0;

            sgrowarray(directbuf, directlen, len);
            for (size_t i = 0; i < len; i++)
                directbuf[i] = text[i] & 0xFF;

            ExtTextOut(wgs->wintw_hdc, x + xoffset,
                       y - font_height * (lattr == LATTR_BOT) + text_adjust,
                       ETO_CLIPPED | (opaque ? ETO_OPAQUE : 0),
                       &line_box, directbuf, len, lpDx_maybe);
            if (wgs->bold_font_mode == BOLD_SHADOW && (attr & ATTR_BOLD)) {
                SetBkMode(wgs->wintw_hdc, TRANSPARENT);

                /* GRR: This draws the character outside its box and
                 * can leave 'droppings' even with the clip box! I
                 * suppose I could loop it one character at a time ...
                 * yuk.
                 *
                 * Or ... I could do a test print with "W", and use +1
                 * or -1 for this shift depending on if the leftmost
                 * column is blank...
                 */
                ExtTextOut(wgs->wintw_hdc, x + xoffset - 1,
                           y - font_height * (lattr ==
                                              LATTR_BOT) + text_adjust,
                           ETO_CLIPPED, &line_box, directbuf, len, lpDx_maybe);
            }
        } else {
            /* And 'normal' unicode characters */
            static WCHAR *wbuf = NULL;
            static int wlen = 0;
            int i;

            if (wlen < len) {
                sfree(wbuf);
                wlen = len;
                wbuf = snewn(wlen, WCHAR);
            }

            for (i = 0; i < len; i++)
                wbuf[i] = text[i];

            /* print Glyphs as they are, without Windows' Shaping*/
            general_textout(wgs->wintw_hdc, x + xoffset,
                            y - font_height * (lattr==LATTR_BOT) + text_adjust,
                            &line_box, wbuf, len, lpDx,
                            opaque && !(attr & TATTR_COMBINING));

            /* And the shadow bold hack. */
            if (wgs->bold_font_mode == BOLD_SHADOW && (attr & ATTR_BOLD)) {
                SetBkMode(wgs->wintw_hdc, TRANSPARENT);
                ExtTextOutW(wgs->wintw_hdc, x + xoffset - 1,
                            y - font_height * (lattr ==
                                               LATTR_BOT) + text_adjust,
                            ETO_CLIPPED, &line_box, wbuf, len, lpDx_maybe);
            }
        }

        /*
         * If we're looping round again, stop erasing the background
         * rectangle.
         */
        SetBkMode(wgs->wintw_hdc, TRANSPARENT);
        opaque = false;
    }

    if (lattr != LATTR_TOP && 
        (force_manual_underline || (wgs->und_mode == UND_LINE &&
                                    (attr & ATTR_UNDER))))
        draw_horizontal_line_on_text(wgs, wgs->descent, lattr, line_box, fg);

    if (attr & ATTR_STRIKE)
        draw_horizontal_line_on_text(wgs, wgs->font_strikethrough_y, lattr,
                                     line_box, fg);
}

/*
 * Wrapper that handles combining characters.
 */
static void wintw_draw_text(
    TermWin *tw, int x, int y, wchar_t *text, int len,
    unsigned long attr, int lattr, truecolour truecolour)
{
    WinGuiSeat *wgs = container_of(tw, WinGuiSeat, termwin);
    if (attr & TATTR_COMBINING) {
        unsigned long a = 0;
        int len0 = 1;
        /* don't divide SURROGATE PAIR and VARIATION SELECTOR */
        if (len >= 2 && IS_SURROGATE_PAIR(text[0], text[1]))
            len0 = 2;
        if (len-len0 >= 1 && IS_LOW_VARSEL(text[len0])) {
            attr &= ~TATTR_COMBINING;
            do_text_internal(wgs, x, y, text, len0+1, attr, lattr, truecolour);
            text += len0+1;
            len -= len0+1;
            a = TATTR_COMBINING;
        } else if (len-len0 >= 2 && IS_HIGH_VARSEL(text[len0], text[len0+1])) {
            attr &= ~TATTR_COMBINING;
            do_text_internal(wgs, x, y, text, len0+2, attr, lattr, truecolour);
            text += len0+2;
            len -= len0+2;
            a = TATTR_COMBINING;
        } else {
            attr &= ~TATTR_COMBINING;
        }

        while (len--) {
            if (len >= 1 && IS_SURROGATE_PAIR(text[0], text[1])) {
                do_text_internal(wgs, x, y, text, 2, attr | a, lattr,
                                 truecolour);
                len--;
                text++;
            } else
                do_text_internal(wgs, x, y, text, 1, attr | a, lattr,
                                 truecolour);

            text++;
            a = TATTR_COMBINING;
        }
    } else
        do_text_internal(wgs, x, y, text, len, attr, lattr, truecolour);
}

static void wintw_draw_cursor(
    TermWin *tw, int x, int y, wchar_t *text, int len,
    unsigned long attr, int lattr, truecolour truecolour)
{
    WinGuiSeat *wgs = container_of(tw, WinGuiSeat, termwin);
    int fnt_width;
    int char_width;
    int ctype = wgs->cursor_type;

    lattr &= LATTR_MODE;

    if ((attr & TATTR_ACTCURS) && (ctype == 0 || wgs->term->big_cursor)) {
        if (*text != UCSWIDE) {
            win_draw_text(tw, x, y, text, len, attr, lattr, truecolour);
            return;
        }
        ctype = 2;
        attr |= TATTR_RIGHTCURS;
    }

    fnt_width = char_width = font_width * (1 + (lattr != LATTR_NORM));
    if (attr & ATTR_WIDE)
        char_width *= 2;
    x *= fnt_width;
    y *= font_height;
    x += offset_width;
    y += offset_height;

    if ((attr & TATTR_PASCURS) && (ctype == 0 || wgs->term->big_cursor)) {
        POINT pts[5];
        HPEN oldpen;
        pts[0].x = pts[1].x = pts[4].x = x;
        pts[2].x = pts[3].x = x + char_width - 1;
        pts[0].y = pts[3].y = pts[4].y = y;
        pts[1].y = pts[2].y = y + font_height - 1;
        oldpen = SelectObject(wgs->wintw_hdc,
                              CreatePen(PS_SOLID, 0, wgs->colours[261]));
        Polyline(wgs->wintw_hdc, pts, 5);
        oldpen = SelectObject(wgs->wintw_hdc, oldpen);
        DeleteObject(oldpen);
    } else if ((attr & (TATTR_ACTCURS | TATTR_PASCURS)) && ctype != 0) {
        int startx, starty, dx, dy, length, i;
        if (ctype == 1) {
            startx = x;
            starty = y + wgs->descent;
            dx = 1;
            dy = 0;
            length = char_width;
        } else {
            int xadjust = 0;
            if (attr & TATTR_RIGHTCURS)
                xadjust = char_width - 1;
            startx = x + xadjust;
            starty = y;
            dx = 0;
            dy = 1;
            length = font_height;
        }
        if (attr & TATTR_ACTCURS) {
            HPEN oldpen;
            oldpen =
                SelectObject(wgs->wintw_hdc,
                             CreatePen(PS_SOLID, 0, wgs->colours[261]));
            MoveToEx(wgs->wintw_hdc, startx, starty, NULL);
            LineTo(wgs->wintw_hdc, startx + dx * length, starty + dy * length);
            oldpen = SelectObject(wgs->wintw_hdc, oldpen);
            DeleteObject(oldpen);
        } else {
            for (i = 0; i < length; i++) {
                if (i % 2 == 0) {
                    SetPixel(wgs->wintw_hdc, startx, starty,
                             wgs->colours[261]);
                }
                startx += dx;
                starty += dy;
            }
        }
    }
}

static void wintw_draw_trust_sigil(TermWin *tw, int x, int y)
{
    WinGuiSeat *wgs = container_of(tw, WinGuiSeat, termwin);

    x *= font_width;
    y *= font_height;
    x += offset_width;
    y += offset_height;

    DrawIconEx(wgs->wintw_hdc, x, y, trust_icon, font_width * 2, font_height,
               0, NULL, DI_NORMAL);
}

/* This function gets the actual width of a character in the normal font.
 */
static int wintw_char_width(TermWin *tw, int uc)
{
    WinGuiSeat *wgs = container_of(tw, WinGuiSeat, termwin);
    int ibuf = 0;

    /* If the font max is the same as the font ave width then this
     * function is a no-op.
     */
    if (!font_dualwidth) return 1;

    switch (uc & CSET_MASK) {
      case CSET_ASCII:
        uc = wgs->ucsdata.unitab_line[uc & 0xFF];
        break;
      case CSET_LINEDRW:
        uc = wgs->ucsdata.unitab_xterm[uc & 0xFF];
        break;
      case CSET_SCOACS:
        uc = wgs->ucsdata.unitab_scoacs[uc & 0xFF];
        break;
    }
    if (DIRECT_FONT(uc)) {
        if (wgs->ucsdata.dbcs_screenfont) return 1;

        /* Speedup, I know of no font where ascii is the wrong width */
        if ((uc&~CSET_MASK) >= ' ' && (uc&~CSET_MASK)<= '~')
            return 1;

        if ( (uc & CSET_MASK) == CSET_ACP ) {
            SelectObject(wgs->wintw_hdc, wgs->fonts[FONT_NORMAL]);
        } else if ( (uc & CSET_MASK) == CSET_OEMCP ) {
            another_font(wgs, FONT_OEM);
            if (!wgs->fonts[FONT_OEM]) return 0;

            SelectObject(wgs->wintw_hdc, wgs->fonts[FONT_OEM]);
        } else
            return 0;

        if (GetCharWidth32(wgs->wintw_hdc, uc & ~CSET_MASK,
                           uc & ~CSET_MASK, &ibuf) != 1 &&
            GetCharWidth(wgs->wintw_hdc, uc & ~CSET_MASK,
                         uc & ~CSET_MASK, &ibuf) != 1)
            return 0;
    } else {
        /* Speedup, I know of no font where ascii is the wrong width */
        if (uc >= ' ' && uc <= '~') return 1;

        SelectObject(wgs->wintw_hdc, wgs->fonts[FONT_NORMAL]);
        if (GetCharWidth32W(wgs->wintw_hdc, uc, uc, &ibuf) == 1)
            /* Okay that one worked */ ;
        else if (GetCharWidthW(wgs->wintw_hdc, uc, uc, &ibuf) == 1)
            /* This should work on 9x too, but it's "less accurate" */ ;
        else
            return 0;
    }

    ibuf += font_width / 2 -1;
    ibuf /= font_width;

    return ibuf;
}

DECL_WINDOWS_FUNCTION(static, BOOL, FlashWindowEx, (PFLASHWINFO));
DECL_WINDOWS_FUNCTION(static, BOOL, ToUnicodeEx,
                      (UINT, UINT, const BYTE *, LPWSTR, int, UINT, HKL));
DECL_WINDOWS_FUNCTION(static, BOOL, PlaySound, (LPCTSTR, HMODULE, DWORD));

static void init_winfuncs(void)
{
    HMODULE user32_module = load_system32_dll("user32.dll");
    HMODULE winmm_module = load_system32_dll("winmm.dll");
    HMODULE shcore_module = load_system32_dll("shcore.dll");
    GET_WINDOWS_FUNCTION(user32_module, FlashWindowEx);
    GET_WINDOWS_FUNCTION(user32_module, ToUnicodeEx);
    GET_WINDOWS_FUNCTION_PP(winmm_module, PlaySound);
    GET_WINDOWS_FUNCTION_NO_TYPECHECK(user32_module, GetMonitorInfoA);
    GET_WINDOWS_FUNCTION_NO_TYPECHECK(user32_module, MonitorFromPoint);
    GET_WINDOWS_FUNCTION_NO_TYPECHECK(user32_module, MonitorFromWindow);
    GET_WINDOWS_FUNCTION_NO_TYPECHECK(shcore_module, GetDpiForMonitor);
    GET_WINDOWS_FUNCTION_NO_TYPECHECK(user32_module, GetSystemMetricsForDpi);
    GET_WINDOWS_FUNCTION_NO_TYPECHECK(user32_module, AdjustWindowRectExForDpi);
}

/*
 * Translate a WM_(SYS)?KEY(UP|DOWN) message into a string of ASCII
 * codes. Returns number of bytes used, zero to drop the message,
 * -1 to forward the message to Windows, or another negative number
 * to indicate a NUL-terminated "special" string.
 */
static int TranslateKey(WinGuiSeat *wgs, UINT message, WPARAM wParam,
                        LPARAM lParam, unsigned char *output)
{
    BYTE keystate[256];
    int scan, shift_state;
    bool left_alt = false, key_down;
    int r, i;
    unsigned char *p = output;
    static int alt_sum = 0;
    int funky_type = conf_get_int(wgs->conf, CONF_funky_type);
    bool no_applic_k = conf_get_bool(wgs->conf, CONF_no_applic_k);
    bool ctrlaltkeys = conf_get_bool(wgs->conf, CONF_ctrlaltkeys);
    bool nethack_keypad = conf_get_bool(wgs->conf, CONF_nethack_keypad);
    char keypad_key = '\0';

    HKL kbd_layout = GetKeyboardLayout(0);

    static wchar_t keys_unicode[3];
    static int compose_char = 0;
    static WPARAM compose_keycode = 0;

    r = GetKeyboardState(keystate);
    if (!r)
        memset(keystate, 0, sizeof(keystate));
    else {
#if 0
#define SHOW_TOASCII_RESULT
        {                              /* Tell us all about key events */
            static BYTE oldstate[256];
            static int first = 1;
            static int scan;
            int ch;
            if (first)
                memcpy(oldstate, keystate, sizeof(oldstate));
            first = 0;

            if ((HIWORD(lParam) & (KF_UP | KF_REPEAT)) == KF_REPEAT) {
                debug("+");
            } else if ((HIWORD(lParam) & KF_UP)
                       && scan == (HIWORD(lParam) & 0xFF)) {
                debug(". U");
            } else {
                debug(".\n");
                if (wParam >= VK_F1 && wParam <= VK_F20)
                    debug("K_F%d", wParam + 1 - VK_F1);
                else
                    switch (wParam) {
                      case VK_SHIFT:
                        debug("SHIFT");
                        break;
                      case VK_CONTROL:
                        debug("CTRL");
                        break;
                      case VK_MENU:
                        debug("ALT");
                        break;
                      default:
                        debug("VK_%02x", wParam);
                    }
                if (message == WM_SYSKEYDOWN || message == WM_SYSKEYUP)
                    debug("*");
                debug(", S%02x", scan = (HIWORD(lParam) & 0xFF));

                ch = MapVirtualKeyEx(wParam, 2, kbd_layout);
                if (ch >= ' ' && ch <= '~')
                    debug(", '%c'", ch);
                else if (ch)
                    debug(", $%02x", ch);

                if (keys_unicode[0])
                    debug(", KB0=%04x", keys_unicode[0]);
                if (keys_unicode[1])
                    debug(", KB1=%04x", keys_unicode[1]);
                if (keys_unicode[2])
                    debug(", KB2=%04x", keys_unicode[2]);

                if ((keystate[VK_SHIFT] & 0x80) != 0)
                    debug(", S");
                if ((keystate[VK_CONTROL] & 0x80) != 0)
                    debug(", C");
                if ((HIWORD(lParam) & KF_EXTENDED))
                    debug(", E");
                if ((HIWORD(lParam) & KF_UP))
                    debug(", U");
            }

            if ((HIWORD(lParam) & (KF_UP | KF_REPEAT)) == KF_REPEAT);
            else if ((HIWORD(lParam) & KF_UP))
                oldstate[wParam & 0xFF] ^= 0x80;
            else
                oldstate[wParam & 0xFF] ^= 0x81;

            for (ch = 0; ch < 256; ch++)
                if (oldstate[ch] != keystate[ch])
                    debug(", M%02x=%02x", ch, keystate[ch]);

            memcpy(oldstate, keystate, sizeof(oldstate));
        }
#endif

        if (wParam == VK_MENU && (HIWORD(lParam) & KF_EXTENDED)) {
            keystate[VK_RMENU] = keystate[VK_MENU];
        }


        /* Nastiness with NUMLock - Shift-NUMLock is left alone though */
        if ((funky_type == FUNKY_VT400 ||
             (funky_type <= FUNKY_LINUX && wgs->term->app_keypad_keys &&
              !no_applic_k))
            && wParam == VK_NUMLOCK && !(keystate[VK_SHIFT] & 0x80)) {

            wParam = VK_EXECUTE;

            /* UnToggle NUMLock */
            if ((HIWORD(lParam) & (KF_UP | KF_REPEAT)) == 0)
                keystate[VK_NUMLOCK] ^= 1;
        }

        /* And write back the 'adjusted' state */
        SetKeyboardState(keystate);
    }

    /* Disable Auto repeat if required */
    if (wgs->term->repeat_off &&
        (HIWORD(lParam) & (KF_UP | KF_REPEAT)) == KF_REPEAT)
        return 0;

    if ((HIWORD(lParam) & KF_ALTDOWN) && (keystate[VK_RMENU] & 0x80) == 0)
        left_alt = true;

    key_down = ((HIWORD(lParam) & KF_UP) == 0);

    /* Make sure Ctrl-ALT is not the same as AltGr for ToAscii unless told. */
    if (left_alt && (keystate[VK_CONTROL] & 0x80)) {
        if (ctrlaltkeys)
            keystate[VK_MENU] = 0;
        else {
            keystate[VK_RMENU] = 0x80;
            left_alt = false;
        }
    }

    scan = (HIWORD(lParam) & (KF_UP | KF_EXTENDED | 0xFF));
    shift_state = ((keystate[VK_SHIFT] & 0x80) != 0)
        + ((keystate[VK_CONTROL] & 0x80) != 0) * 2;

    /* Note if AltGr was pressed and if it was used as a compose key */
    if (!wgs->compose_state) {
        compose_keycode = 0x100;
        if (conf_get_bool(wgs->conf, CONF_compose_key)) {
            if (wParam == VK_MENU && (HIWORD(lParam) & KF_EXTENDED))
                compose_keycode = wParam;
        }
        if (wParam == VK_APPS)
            compose_keycode = wParam;
    }

    if (wParam == compose_keycode) {
        if (wgs->compose_state == 0 &&
            (HIWORD(lParam) & (KF_UP | KF_REPEAT)) == 0)
            wgs->compose_state = 1;
        else if (wgs->compose_state == 1 && (HIWORD(lParam) & KF_UP))
            wgs->compose_state = 2;
        else
            wgs->compose_state = 0;
    } else if (wgs->compose_state == 1 && wParam != VK_CONTROL)
        wgs->compose_state = 0;

    if (wgs->compose_state > 1 && left_alt)
        wgs->compose_state = 0;

    /* Sanitize the number pad if not using a PC NumPad */
    if (left_alt || (wgs->term->app_keypad_keys && !no_applic_k
                     && funky_type != FUNKY_XTERM) ||
        funky_type == FUNKY_VT400 || nethack_keypad || wgs->compose_state) {
        if ((HIWORD(lParam) & KF_EXTENDED) == 0) {
            int nParam = 0;
            switch (wParam) {
              case VK_INSERT:
                nParam = VK_NUMPAD0;
                break;
              case VK_END:
                nParam = VK_NUMPAD1;
                break;
              case VK_DOWN:
                nParam = VK_NUMPAD2;
                break;
              case VK_NEXT:
                nParam = VK_NUMPAD3;
                break;
              case VK_LEFT:
                nParam = VK_NUMPAD4;
                break;
              case VK_CLEAR:
                nParam = VK_NUMPAD5;
                break;
              case VK_RIGHT:
                nParam = VK_NUMPAD6;
                break;
              case VK_HOME:
                nParam = VK_NUMPAD7;
                break;
              case VK_UP:
                nParam = VK_NUMPAD8;
                break;
              case VK_PRIOR:
                nParam = VK_NUMPAD9;
                break;
              case VK_DELETE:
                nParam = VK_DECIMAL;
                break;
            }
            if (nParam) {
                if (keystate[VK_NUMLOCK] & 1)
                    shift_state |= 1;
                wParam = nParam;
            }
        }
    }

    /* If a key is pressed and AltGr is not active */
    if (key_down && (keystate[VK_RMENU] & 0x80) == 0 && !wgs->compose_state) {
        /* Okay, prepare for most alts then ... */
        if (left_alt)
            *p++ = '\033';

        /* Lets see if it's a pattern we know all about ... */
        if (wParam == VK_PRIOR && shift_state == 1) {
            SendMessage(wgs->term_hwnd, WM_VSCROLL, SB_PAGEUP, 0);
            return 0;
        }
        if (wParam == VK_PRIOR && shift_state == 3) { /* ctrl-shift-pageup */
            SendMessage(wgs->term_hwnd, WM_VSCROLL, SB_TOP, 0);
            return 0;
        }
        if (wParam == VK_NEXT && shift_state == 3) { /* ctrl-shift-pagedown */
            SendMessage(wgs->term_hwnd, WM_VSCROLL, SB_BOTTOM, 0);
            return 0;
        }

        if (wParam == VK_PRIOR && shift_state == 2) {
            SendMessage(wgs->term_hwnd, WM_VSCROLL, SB_LINEUP, 0);
            return 0;
        }
        if (wParam == VK_NEXT && shift_state == 1) {
            SendMessage(wgs->term_hwnd, WM_VSCROLL, SB_PAGEDOWN, 0);
            return 0;
        }
        if (wParam == VK_NEXT && shift_state == 2) {
            SendMessage(wgs->term_hwnd, WM_VSCROLL, SB_LINEDOWN, 0);
            return 0;
        }
        if ((wParam == VK_PRIOR || wParam == VK_NEXT) && shift_state == 3) {
            term_scroll_to_selection(wgs->term, (wParam == VK_PRIOR ? 0 : 1));
            return 0;
        }
        if (wParam == VK_INSERT && shift_state == 2) {
            switch (conf_get_int(wgs->conf, CONF_ctrlshiftins)) {
              case CLIPUI_IMPLICIT:
                break;          /* no need to re-copy to CLIP_LOCAL */
              case CLIPUI_EXPLICIT:
                term_request_copy(wgs->term, clips_system,
                                  lenof(clips_system));
                break;
              default:
                break;
            }
            return 0;
        }
        if (wParam == VK_INSERT && shift_state == 1) {
            switch (conf_get_int(wgs->conf, CONF_ctrlshiftins)) {
              case CLIPUI_IMPLICIT:
                term_request_paste(wgs->term, CLIP_LOCAL);
                break;
              case CLIPUI_EXPLICIT:
                term_request_paste(wgs->term, CLIP_SYSTEM);
                break;
              default:
                break;
            }
            return 0;
        }
        if (wParam == 'C' && shift_state == 3) {
            switch (conf_get_int(wgs->conf, CONF_ctrlshiftcv)) {
              case CLIPUI_IMPLICIT:
                break;          /* no need to re-copy to CLIP_LOCAL */
              case CLIPUI_EXPLICIT:
                term_request_copy(wgs->term, clips_system,
                                  lenof(clips_system));
                break;
              default:
                break;
            }
            return 0;
        }
        if (wParam == 'V' && shift_state == 3) {
            switch (conf_get_int(wgs->conf, CONF_ctrlshiftcv)) {
              case CLIPUI_IMPLICIT:
                term_request_paste(wgs->term, CLIP_LOCAL);
                break;
              case CLIPUI_EXPLICIT:
                term_request_paste(wgs->term, CLIP_SYSTEM);
                break;
              default:
                break;
            }
            return 0;
        }
        if (left_alt && wParam == VK_F4 &&
            conf_get_bool(wgs->conf, CONF_alt_f4)) {
            return -1;
        }
        if (left_alt && wParam == VK_SPACE &&
            conf_get_bool(wgs->conf, CONF_alt_space)) {
            SendMessage(wgs->term_hwnd, WM_SYSCOMMAND, SC_KEYMENU, 0);
            return -1;
        }
        if (left_alt && wParam == VK_RETURN &&
            conf_get_bool(wgs->conf, CONF_fullscreenonaltenter) &&
            (conf_get_int(wgs->conf, CONF_resize_action) != RESIZE_DISABLED)) {
            if ((HIWORD(lParam) & (KF_UP | KF_REPEAT)) != KF_REPEAT)
                flip_full_screen(wgs);
            return -1;
        }
        /* Control-Numlock for app-keypad mode switch */
        if (wParam == VK_PAUSE && shift_state == 2) {
            wgs->term->app_keypad_keys = !wgs->term->app_keypad_keys;
            return 0;
        }

        if (wParam == VK_BACK && shift_state == 0) {    /* Backspace */
            *p++ = (conf_get_bool(wgs->conf, CONF_bksp_is_delete) ?
                    0x7F : 0x08);
            *p++ = 0;
            return -2;
        }
        if (wParam == VK_BACK && shift_state == 1) {    /* Shift Backspace */
            /* We do the opposite of what is configured */
            *p++ = (conf_get_bool(wgs->conf, CONF_bksp_is_delete) ?
                    0x08 : 0x7F);
            *p++ = 0;
            return -2;
        }
        if (wParam == VK_TAB && shift_state == 1) {     /* Shift tab */
            *p++ = 0x1B;
            *p++ = '[';
            *p++ = 'Z';
            return p - output;
        }
        if (wParam == VK_SPACE && shift_state == 2) {   /* Ctrl-Space */
            *p++ = 0;
            return p - output;
        }
        if (wParam == VK_SPACE && shift_state == 3) {   /* Ctrl-Shift-Space */
            *p++ = 160;
            return p - output;
        }
        if (wParam == VK_CANCEL && shift_state == 2) {  /* Ctrl-Break */
            if (wgs->backend)
                backend_special(wgs->backend, SS_BRK, 0);
            return 0;
        }
        if (wParam == VK_PAUSE) {      /* Break/Pause */
            *p++ = 26;
            *p++ = 0;
            return -2;
        }
        /* Control-2 to Control-8 are special */
        if (shift_state == 2 && wParam >= '2' && wParam <= '8') {
            *p++ = "\000\033\034\035\036\037\177"[wParam - '2'];
            return p - output;
        }
        if (shift_state == 2 && (wParam == 0xBD || wParam == 0xBF)) {
            *p++ = 0x1F;
            return p - output;
        }
        if (shift_state == 2 && (wParam == 0xDF || wParam == 0xDC)) {
            *p++ = 0x1C;
            return p - output;
        }
        if (shift_state == 3 && wParam == 0xDE) {
            *p++ = 0x1E;               /* Ctrl-~ == Ctrl-^ in xterm at least */
            return p - output;
        }

        switch (wParam) {
            bool consumed_alt;

          case VK_NUMPAD0: keypad_key = '0'; goto numeric_keypad;
          case VK_NUMPAD1: keypad_key = '1'; goto numeric_keypad;
          case VK_NUMPAD2: keypad_key = '2'; goto numeric_keypad;
          case VK_NUMPAD3: keypad_key = '3'; goto numeric_keypad;
          case VK_NUMPAD4: keypad_key = '4'; goto numeric_keypad;
          case VK_NUMPAD5: keypad_key = '5'; goto numeric_keypad;
          case VK_NUMPAD6: keypad_key = '6'; goto numeric_keypad;
          case VK_NUMPAD7: keypad_key = '7'; goto numeric_keypad;
          case VK_NUMPAD8: keypad_key = '8'; goto numeric_keypad;
          case VK_NUMPAD9: keypad_key = '9'; goto numeric_keypad;
          case VK_DECIMAL: keypad_key = '.'; goto numeric_keypad;
          case VK_ADD: keypad_key = '+'; goto numeric_keypad;
          case VK_SUBTRACT: keypad_key = '-'; goto numeric_keypad;
          case VK_MULTIPLY: keypad_key = '*'; goto numeric_keypad;
          case VK_DIVIDE: keypad_key = '/'; goto numeric_keypad;
          case VK_EXECUTE: keypad_key = 'G'; goto numeric_keypad;
            /* also the case for VK_RETURN below can sometimes come here */
          numeric_keypad:
            /* Left Alt overrides all numeric keypad usage to act as
             * numeric character code input */
            if (left_alt) {
                if (keypad_key >= '0' && keypad_key <= '9')
                    alt_sum = alt_sum * 10 + keypad_key - '0';
                else
                    alt_sum = 0;
                break;
            }

            {
                int nchars = format_numeric_keypad_key(
                    (char *)p, wgs->term, keypad_key,
                    shift_state & 1, shift_state & 2);
                if (!nchars) {
                    /*
                     * If we didn't get an escape sequence out of the
                     * numeric keypad key, then that must be because
                     * we're in Num Lock mode without application
                     * keypad enabled. In that situation we leave this
                     * keypress to the ToUnicode/ToAsciiEx handler
                     * below, which will translate it according to the
                     * appropriate keypad layout (e.g. so that what a
                     * Brit thinks of as keypad '.' can become ',' in
                     * the German layout).
                     *
                     * An exception is the keypad Return key: if we
                     * didn't get an escape sequence for that, we
                     * treat it like ordinary Return, taking into
                     * account Telnet special new line codes and
                     * config options.
                     */
                    if (keypad_key == '\r')
                        goto ordinary_return_key;
                    break;
                }

                p += nchars;
                return p - output;
            }

            int fkey_number;
          case VK_F1: fkey_number = 1; goto numbered_function_key;
          case VK_F2: fkey_number = 2; goto numbered_function_key;
          case VK_F3: fkey_number = 3; goto numbered_function_key;
          case VK_F4: fkey_number = 4; goto numbered_function_key;
          case VK_F5: fkey_number = 5; goto numbered_function_key;
          case VK_F6: fkey_number = 6; goto numbered_function_key;
          case VK_F7: fkey_number = 7; goto numbered_function_key;
          case VK_F8: fkey_number = 8; goto numbered_function_key;
          case VK_F9: fkey_number = 9; goto numbered_function_key;
          case VK_F10: fkey_number = 10; goto numbered_function_key;
          case VK_F11: fkey_number = 11; goto numbered_function_key;
          case VK_F12: fkey_number = 12; goto numbered_function_key;
          case VK_F13: fkey_number = 13; goto numbered_function_key;
          case VK_F14: fkey_number = 14; goto numbered_function_key;
          case VK_F15: fkey_number = 15; goto numbered_function_key;
          case VK_F16: fkey_number = 16; goto numbered_function_key;
          case VK_F17: fkey_number = 17; goto numbered_function_key;
          case VK_F18: fkey_number = 18; goto numbered_function_key;
          case VK_F19: fkey_number = 19; goto numbered_function_key;
          case VK_F20: fkey_number = 20; goto numbered_function_key;
          numbered_function_key:
            consumed_alt = false;
            p += format_function_key((char *)p, wgs->term, fkey_number,
                                     shift_state & 1, shift_state & 2,
                                     left_alt, &consumed_alt);
            if (consumed_alt)
                left_alt = false; /* supersedes the usual prefixing of Esc */
            return p - output;

            SmallKeypadKey sk_key;
          case VK_HOME: sk_key = SKK_HOME; goto small_keypad_key;
          case VK_END: sk_key = SKK_END; goto small_keypad_key;
          case VK_INSERT: sk_key = SKK_INSERT; goto small_keypad_key;
          case VK_DELETE: sk_key = SKK_DELETE; goto small_keypad_key;
          case VK_PRIOR: sk_key = SKK_PGUP; goto small_keypad_key;
          case VK_NEXT: sk_key = SKK_PGDN; goto small_keypad_key;
          small_keypad_key:
            /* These keys don't generate terminal input with Ctrl */
            if (shift_state & 2)
                break;

            p += format_small_keypad_key((char *)p, wgs->term, sk_key,
                                         shift_state & 1, shift_state & 2,
                                         left_alt, &consumed_alt);
            if (consumed_alt)
                left_alt = false; /* supersedes the usual prefixing of Esc */
            return p - output;

            char xkey;
          case VK_UP: xkey = 'A'; goto arrow_key;
          case VK_DOWN: xkey = 'B'; goto arrow_key;
          case VK_RIGHT: xkey = 'C'; goto arrow_key;
          case VK_LEFT: xkey = 'D'; goto arrow_key;
          case VK_CLEAR: xkey = 'G'; goto arrow_key; /* close enough */
          arrow_key:
            consumed_alt = false;
            p += format_arrow_key((char *)p, wgs->term, xkey, shift_state & 1,
                                  shift_state & 2, left_alt, &consumed_alt);
            if (consumed_alt)
                left_alt = false; /* supersedes the usual prefixing of Esc */
            return p - output;

          case VK_RETURN:
            if (HIWORD(lParam) & KF_EXTENDED) {
                keypad_key = '\r';
                goto numeric_keypad;
            }
          ordinary_return_key:
            if (shift_state == 0 && wgs->term->cr_lf_return) {
                *p++ = '\r';
                *p++ = '\n';
                return p - output;
            } else {
                *p++ = 0x0D;
                *p++ = 0;
                return -2;
            }
        }
    }

    /* Okay we've done everything interesting; let windows deal with
     * the boring stuff */
    {
        bool capsOn = false;

        /* helg: clear CAPS LOCK state if caps lock switches to cyrillic */
        if(keystate[VK_CAPITAL] != 0 &&
           conf_get_bool(wgs->conf, CONF_xlat_capslockcyr)) {
            capsOn= !left_alt;
            keystate[VK_CAPITAL] = 0;
        }

        /* XXX how do we know what the max size of the keys array should
         * be is? There's indication on MS' website of an Inquire/InquireEx
         * functioning returning a KBINFO structure which tells us. */
        if (osPlatformId == VER_PLATFORM_WIN32_NT && p_ToUnicodeEx) {
            r = p_ToUnicodeEx(wParam, scan, keystate, keys_unicode,
                              lenof(keys_unicode), 0, kbd_layout);
        } else {
            /* XXX 'keys' parameter is declared in MSDN documentation as
             * 'LPWORD lpChar'.
             * The experience of a French user indicates that on
             * Win98, WORD[] should be passed in, but on Win2K, it should
             * be BYTE[]. German WinXP and my Win2K with "US International"
             * driver corroborate this.
             * Experimentally I've conditionalised the behaviour on the
             * Win9x/NT split, but I suspect it's worse than that.
             * See wishlist item `win-dead-keys' for more horrible detail
             * and speculations. */
            int i;
            static WORD keys[3];
            static BYTE keysb[3];
            r = ToAsciiEx(wParam, scan, keystate, keys, 0, kbd_layout);
            if (r > 0) {
                for (i = 0; i < r; i++) {
                    keysb[i] = (BYTE)keys[i];
                }
                MultiByteToWideChar(CP_ACP, 0, (LPCSTR)keysb, r,
                                    keys_unicode, lenof(keys_unicode));
            }
        }
#ifdef SHOW_TOASCII_RESULT
        if (r == 1 && !key_down) {
            if (alt_sum) {
                if (in_utf(term) || ucsdata.dbcs_screenfont)
                    debug(", (U+%04x)", alt_sum);
                else
                    debug(", LCH(%d)", alt_sum);
            } else {
                debug(", ACH(%d)", keys_unicode[0]);
            }
        } else if (r > 0) {
            int r1;
            debug(", ASC(");
            for (r1 = 0; r1 < r; r1++) {
                debug("%s%d", r1 ? "," : "", keys_unicode[r1]);
            }
            debug(")");
        }
#endif
        if (r > 0) {
            WCHAR keybuf;

            p = output;
            for (i = 0; i < r; i++) {
                wchar_t wch = keys_unicode[i];

                if (wgs->compose_state == 2 && wch >= ' ' && wch < 0x80) {
                    compose_char = wch;
                    wgs->compose_state++;
                    continue;
                }
                if (wgs->compose_state == 3 && wch >= ' ' && wch < 0x80) {
                    int nc;
                    wgs->compose_state = 0;

                    if ((nc = check_compose(compose_char, wch)) == -1) {
                        MessageBeep(MB_ICONHAND);
                        return 0;
                    }
                    keybuf = nc;
                    term_keyinputw(wgs->term, &keybuf, 1);
                    continue;
                }

                wgs->compose_state = 0;

                if (!key_down) {
                    if (alt_sum) {
                        if (in_utf(wgs->term) ||
                            wgs->ucsdata.dbcs_screenfont) {
                            keybuf = alt_sum;
                            term_keyinputw(wgs->term, &keybuf, 1);
                        } else {
                            char ch = (char) alt_sum;
                            /*
                             * We need not bother about stdin
                             * backlogs here, because in GUI PuTTY
                             * we can't do anything about it
                             * anyway; there's no means of asking
                             * Windows to hold off on KEYDOWN
                             * messages. We _have_ to buffer
                             * everything we're sent.
                             */
                            term_keyinput(wgs->term, -1, &ch, 1);
                        }
                        alt_sum = 0;
                    } else {
                        term_keyinputw(wgs->term, &wch, 1);
                    }
                } else {
                    if(capsOn && wch < 0x80) {
                        WCHAR cbuf[2];
                        cbuf[0] = 27;
                        cbuf[1] = xlat_uskbd2cyrllic(wch);
                        term_keyinputw(
                            wgs->term, cbuf+!left_alt, 1+!!left_alt);
                    } else {
                        WCHAR cbuf[2];
                        cbuf[0] = '\033';
                        cbuf[1] = wch;
                        term_keyinputw(
                            wgs->term, cbuf +!left_alt, 1+!!left_alt);
                    }
                }
                show_mouseptr(wgs, false);
            }

            /* This is so the ALT-Numpad and dead keys work correctly. */
            keys_unicode[0] = 0;

            return p - output;
        }
        /* If we're definitely not building up an ALT-54321 then clear it */
        if (!left_alt)
            keys_unicode[0] = 0;
        /* If we will be using alt_sum fix the 256s */
        else if (keys_unicode[0] && (in_utf(wgs->term) ||
                                     wgs->ucsdata.dbcs_screenfont))
            keys_unicode[0] = 10;
    }

    /*
     * ALT alone may or may not want to bring up the System menu.
     * If it's not meant to, we return 0 on presses or releases of
     * ALT, to show that we've swallowed the keystroke. Otherwise
     * we return -1, which means Windows will give the keystroke
     * its default handling (i.e. bring up the System menu).
     */
    if (wParam == VK_MENU && !conf_get_bool(wgs->conf, CONF_alt_only))
        return 0;

    return -1;
}

static void wintw_set_title(TermWin *tw, const char *title, int codepage)
{
    WinGuiSeat *wgs = container_of(tw, WinGuiSeat, termwin);
    wchar_t *new_window_name = dup_mb_to_wc(codepage, 0, title);
    if (!wcscmp(new_window_name, wgs->window_name)) {
        sfree(new_window_name);
        return;
    }
    sfree(wgs->window_name);
    wgs->window_name = new_window_name;
    if (conf_get_bool(wgs->conf, CONF_win_name_always) ||
        !IsIconic(wgs->term_hwnd))
        sw_SetWindowText(wgs->term_hwnd, wgs->window_name);
}

static void wintw_set_icon_title(TermWin *tw, const char *title, int codepage)
{
    WinGuiSeat *wgs = container_of(tw, WinGuiSeat, termwin);
    wchar_t *new_icon_name = dup_mb_to_wc(codepage, 0, title);
    if (!wcscmp(new_icon_name, wgs->icon_name)) {
        sfree(new_icon_name);
        return;
    }
    sfree(wgs->icon_name);
    wgs->icon_name = new_icon_name;
    if (!conf_get_bool(wgs->conf, CONF_win_name_always) &&
        IsIconic(wgs->term_hwnd))
        sw_SetWindowText(wgs->term_hwnd, wgs->icon_name);
}

static void wintw_set_scrollbar(TermWin *tw, int total, int start, int page)
{
    WinGuiSeat *wgs = container_of(tw, WinGuiSeat, termwin);
    SCROLLINFO si;

    if (!conf_get_bool(wgs->conf, is_full_screen(wgs) ?
                       CONF_scrollbar_in_fullscreen : CONF_scrollbar))
        return;

    si.cbSize = sizeof(si);
    si.fMask = SIF_ALL | SIF_DISABLENOSCROLL;
    si.nMin = 0;
    si.nMax = total - 1;
    si.nPage = page;
    si.nPos = start;
    if (wgs->term_hwnd)
        SetScrollInfo(wgs->term_hwnd, SB_VERT, &si, true);
}

static bool wintw_setup_draw_ctx(TermWin *tw)
{
    WinGuiSeat *wgs = container_of(tw, WinGuiSeat, termwin);
    assert(!wgs->wintw_hdc);
    wgs->wintw_hdc = make_hdc(wgs);
    return wgs->wintw_hdc != NULL;
}

static void wintw_free_draw_ctx(TermWin *tw)
{
    WinGuiSeat *wgs = container_of(tw, WinGuiSeat, termwin);
    assert(wgs->wintw_hdc);
    free_hdc(wgs, wgs->wintw_hdc);
    wgs->wintw_hdc = NULL;
}

/*
 * Set up the colour palette.
 */
static void init_palette(WinGuiSeat *wgs)
{
    wgs->pal = NULL;
    wgs->logpal = snew_plus(
        LOGPALETTE, (OSC4_NCOLOURS - 1) * sizeof(PALETTEENTRY));
    wgs->logpal->palVersion = 0x300;
    wgs->logpal->palNumEntries = OSC4_NCOLOURS;
    for (unsigned i = 0; i < OSC4_NCOLOURS; i++)
        wgs->logpal->palPalEntry[i].peFlags = PC_NOCOLLAPSE;
}

static void wintw_palette_set(TermWin *tw, unsigned start,
                              unsigned ncolours, const rgb *colours_in)
{
    WinGuiSeat *wgs = container_of(tw, WinGuiSeat, termwin);
    assert(start <= OSC4_NCOLOURS);
    assert(ncolours <= OSC4_NCOLOURS - start);

    for (unsigned i = 0; i < ncolours; i++) {
        const rgb *in = &colours_in[i];
        PALETTEENTRY *out = &wgs->logpal->palPalEntry[i + start];
        out->peRed = in->r;
        out->peGreen = in->g;
        out->peBlue = in->b;
        wgs->colours[i + start] =
            RGB(in->r, in->g, in->b) ^ wgs->colorref_modifier;
    }

    bool got_new_palette = false;

    if (!wgs->tried_pal && conf_get_bool(wgs->conf, CONF_try_palette)) {
        HDC hdc = GetDC(wgs->term_hwnd);
        if (GetDeviceCaps(hdc, RASTERCAPS) & RC_PALETTE) {
            wgs->pal = CreatePalette(wgs->logpal);
            if (wgs->pal) {
                SelectPalette(hdc, wgs->pal, false);
                RealizePalette(hdc);
                SelectPalette(hdc, GetStockObject(DEFAULT_PALETTE), false);

                /* Convert all RGB() values in colours[] into PALETTERGB(),
                 * and ensure we stick to that later */
                wgs->colorref_modifier = PALETTERGB(0, 0, 0) ^ RGB(0, 0, 0);
                for (unsigned i = 0; i < OSC4_NCOLOURS; i++)
                    wgs->colours[i] ^= wgs->colorref_modifier;

                /* Inhibit the SetPaletteEntries call below */
                got_new_palette = true;
            }
        }
        ReleaseDC(wgs->term_hwnd, hdc);
        wgs->tried_pal = true;
    }

    if (wgs->pal && !got_new_palette) {
        /* We already had a palette, so replace the changed colours in the
         * existing one. */
        SetPaletteEntries(wgs->pal, start, ncolours,
                          wgs->logpal->palPalEntry + start);

        HDC hdc = make_hdc(wgs);
        UnrealizeObject(wgs->pal);
        RealizePalette(hdc);
        free_hdc(wgs, hdc);
    }

    if (start <= OSC4_COLOUR_bg && OSC4_COLOUR_bg < start + ncolours) {
        /* If Default Background changes, we need to ensure any space between
         * the text area and the window border is redrawn. */
        InvalidateRect(wgs->term_hwnd, NULL, true);
    }
}

void write_aclip(HWND hwnd, int clipboard, char *data, int len)
{
    HGLOBAL clipdata;
    void *lock;

    if (clipboard != CLIP_SYSTEM)
        return;

    clipdata = GlobalAlloc(GMEM_DDESHARE | GMEM_MOVEABLE, len + 1);
    if (!clipdata)
        return;
    lock = GlobalLock(clipdata);
    if (!lock)
        return;
    memcpy(lock, data, len);
    ((unsigned char *) lock)[len] = 0;
    GlobalUnlock(clipdata);

    if (OpenClipboard(hwnd)) {
        EmptyClipboard();
        SetClipboardData(CF_TEXT, clipdata);
        CloseClipboard();
    } else
        GlobalFree(clipdata);
}

typedef struct _rgbindex {
    int index;
    COLORREF ref;
} rgbindex;

int cmpCOLORREF(void *va, void *vb)
{
    COLORREF a = ((rgbindex *)va)->ref;
    COLORREF b = ((rgbindex *)vb)->ref;
    return (a < b) ? -1 : (a > b) ? +1 : 0;
}

/*
 * Note: unlike write_aclip() this will not append a nul.
 */
static void wintw_clip_write(
    TermWin *tw, int clipboard, wchar_t *data, int *attr,
    truecolour *truecolour, int len, bool must_deselect)
{
    WinGuiSeat *wgs = container_of(tw, WinGuiSeat, termwin);
    HGLOBAL clipdata, clipdata2, clipdata3;
    int len2;
    void *lock, *lock2, *lock3;

    if (clipboard != CLIP_SYSTEM)
        return;

    len2 = WideCharToMultiByte(CP_ACP, 0, data, len, 0, 0, NULL, NULL);

    clipdata = GlobalAlloc(GMEM_DDESHARE | GMEM_MOVEABLE,
                           len * sizeof(wchar_t));
    clipdata2 = GlobalAlloc(GMEM_DDESHARE | GMEM_MOVEABLE, len2);

    if (!clipdata || !clipdata2) {
        if (clipdata)
            GlobalFree(clipdata);
        if (clipdata2)
            GlobalFree(clipdata2);
        return;
    }
    if (!(lock = GlobalLock(clipdata))) {
        GlobalFree(clipdata);
        GlobalFree(clipdata2);
        return;
    }
    if (!(lock2 = GlobalLock(clipdata2))) {
        GlobalUnlock(clipdata);
        GlobalFree(clipdata);
        GlobalFree(clipdata2);
        return;
    }

    memcpy(lock, data, len * sizeof(wchar_t));
    WideCharToMultiByte(CP_ACP, 0, data, len, lock2, len2, NULL, NULL);

    if (conf_get_bool(wgs->conf, CONF_rtf_paste)) {
        wchar_t unitab[256];
        strbuf *rtf = strbuf_new();
        unsigned char *tdata = (unsigned char *)lock2;
        wchar_t *udata = (wchar_t *)lock;
        int uindex = 0, tindex = 0;
        int multilen, blen, alen, totallen, i;
        char before[16], after[4];
        int fgcolour,  lastfgcolour  = -1;
        int bgcolour,  lastbgcolour  = -1;
        COLORREF fg,   lastfg = -1;
        COLORREF bg,   lastbg = -1;
        int attrBold,  lastAttrBold  = 0;
        int attrUnder, lastAttrUnder = 0;
        int palette[OSC4_NCOLOURS];
        int numcolours;
        tree234 *rgbtree = NULL;
        FontSpec *font = conf_get_fontspec(wgs->conf, CONF_font);

        get_unitab(CP_ACP, unitab, 0);

        put_fmt(
            rtf, "{\\rtf1\\ansi\\deff0{\\fonttbl\\f0\\fmodern %s;}\\f0\\fs%d",
            font->name, font->height*2);

        /*
         * Add colour palette
         * {\colortbl ;\red255\green0\blue0;\red0\green0\blue128;}
         */

        /*
         * First - Determine all colours in use
         *    o  Foregound and background colours share the same palette
         */
        if (attr) {
            memset(palette, 0, sizeof(palette));
            for (i = 0; i < (len-1); i++) {
                fgcolour = ((attr[i] & ATTR_FGMASK) >> ATTR_FGSHIFT);
                bgcolour = ((attr[i] & ATTR_BGMASK) >> ATTR_BGSHIFT);

                if (attr[i] & ATTR_REVERSE) {
                    int tmpcolour = fgcolour;   /* Swap foreground and background */
                    fgcolour = bgcolour;
                    bgcolour = tmpcolour;
                }

                if (wgs->bold_colours && (attr[i] & ATTR_BOLD)) {
                    if (fgcolour  <   8)        /* ANSI colours */
                        fgcolour +=   8;
                    else if (fgcolour >= 256)   /* Default colours */
                        fgcolour ++;
                }

                if ((attr[i] & ATTR_BLINK)) {
                    if (bgcolour  <   8)        /* ANSI colours */
                        bgcolour +=   8;
                    else if (bgcolour >= 256)   /* Default colours */
                        bgcolour ++;
                }

                palette[fgcolour]++;
                palette[bgcolour]++;
            }

            if (truecolour) {
                rgbtree = newtree234(cmpCOLORREF);
                for (i = 0; i < (len-1); i++) {
                    if (truecolour[i].fg.enabled) {
                        rgbindex *rgbp = snew(rgbindex);
                        rgbp->ref = RGB(truecolour[i].fg.r,
                                        truecolour[i].fg.g,
                                        truecolour[i].fg.b);
                        if (add234(rgbtree, rgbp) != rgbp)
                            sfree(rgbp);
                    }
                    if (truecolour[i].bg.enabled) {
                        rgbindex *rgbp = snew(rgbindex);
                        rgbp->ref = RGB(truecolour[i].bg.r,
                                        truecolour[i].bg.g,
                                        truecolour[i].bg.b);
                        if (add234(rgbtree, rgbp) != rgbp)
                            sfree(rgbp);
                    }
                }
            }

            /*
             * Next - Create a reduced palette
             */
            numcolours = 0;
            for (i = 0; i < OSC4_NCOLOURS; i++) {
                if (palette[i] != 0)
                    palette[i]  = ++numcolours;
            }

            if (rgbtree) {
                rgbindex *rgbp;
                for (i = 0; (rgbp = index234(rgbtree, i)) != NULL; i++)
                    rgbp->index = ++numcolours;
            }

            /*
             * Finally - Write the colour table
             */
            put_datapl(rtf, PTRLEN_LITERAL("{\\colortbl ;"));

            for (i = 0; i < OSC4_NCOLOURS; i++) {
                if (palette[i] != 0) {
                    const PALETTEENTRY *pe = &wgs->logpal->palPalEntry[i];
                    put_fmt(rtf, "\\red%d\\green%d\\blue%d;",
                            pe->peRed, pe->peGreen, pe->peBlue);
                }
            }
            if (rgbtree) {
                rgbindex *rgbp;
                for (i = 0; (rgbp = index234(rgbtree, i)) != NULL; i++)
                    put_fmt(rtf, "\\red%d\\green%d\\blue%d;",
                            GetRValue(rgbp->ref), GetGValue(rgbp->ref),
                            GetBValue(rgbp->ref));
            }
            put_datapl(rtf, PTRLEN_LITERAL("}"));
        }

        /*
         * We want to construct a piece of RTF that specifies the
         * same Unicode text. To do this we will read back in
         * parallel from the Unicode data in `udata' and the
         * non-Unicode data in `tdata'. For each character in
         * `tdata' which becomes the right thing in `udata' when
         * looked up in `unitab', we just copy straight over from
         * tdata. For each one that doesn't, we must WCToMB it
         * individually and produce a \u escape sequence.
         *
         * It would probably be more robust to just bite the bullet
         * and WCToMB each individual Unicode character one by one,
         * then MBToWC each one back to see if it was an accurate
         * translation; but that strikes me as a horrifying number
         * of Windows API calls so I want to see if this faster way
         * will work. If it screws up badly we can always revert to
         * the simple and slow way.
         */
        while (tindex < len2 && uindex < len &&
               tdata[tindex] && udata[uindex]) {
            if (tindex + 1 < len2 &&
                tdata[tindex] == '\r' &&
                tdata[tindex+1] == '\n') {
                tindex++;
                uindex++;
            }

            /*
             * Set text attributes
             */
            if (attr) {
                /*
                 * Determine foreground and background colours
                 */
                if (truecolour && truecolour[tindex].fg.enabled) {
                    fgcolour = -1;
                    fg = RGB(truecolour[tindex].fg.r,
                             truecolour[tindex].fg.g,
                             truecolour[tindex].fg.b);
                } else {
                    fgcolour = ((attr[tindex] & ATTR_FGMASK) >> ATTR_FGSHIFT);
                    fg = -1;
                }

                if (truecolour && truecolour[tindex].bg.enabled) {
                    bgcolour = -1;
                    bg = RGB(truecolour[tindex].bg.r,
                             truecolour[tindex].bg.g,
                             truecolour[tindex].bg.b);
                } else {
                    bgcolour = ((attr[tindex] & ATTR_BGMASK) >> ATTR_BGSHIFT);
                    bg = -1;
                }

                if (attr[tindex] & ATTR_REVERSE) {
                    int tmpcolour = fgcolour;       /* Swap foreground and background */
                    fgcolour = bgcolour;
                    bgcolour = tmpcolour;

                    COLORREF tmpref = fg;
                    fg = bg;
                    bg = tmpref;
                }

                if (wgs->bold_colours && (attr[tindex] & ATTR_BOLD) &&
                    (fgcolour >= 0)) {
                    if (fgcolour  <   8)            /* ANSI colours */
                        fgcolour +=   8;
                    else if (fgcolour >= 256)       /* Default colours */
                        fgcolour ++;
                }

                if ((attr[tindex] & ATTR_BLINK) && (bgcolour >= 0)) {
                    if (bgcolour  <   8)            /* ANSI colours */
                        bgcolour +=   8;
                    else if (bgcolour >= 256)       /* Default colours */
                        bgcolour ++;
                }

                /*
                 * Collect other attributes
                 */
                if (wgs->bold_font_mode != BOLD_NONE)
                    attrBold  = attr[tindex] & ATTR_BOLD;
                else
                    attrBold  = 0;

                attrUnder = attr[tindex] & ATTR_UNDER;

                /*
                 * Reverse video
                 *   o  If video isn't reversed, ignore colour attributes for default foregound
                 *      or background.
                 *   o  Special case where bolded text is displayed using the default foregound
                 *      and background colours - force to bolded RTF.
                 */
                if (!(attr[tindex] & ATTR_REVERSE)) {
                    if (bgcolour >= 256)            /* Default color */
                        bgcolour  = -1;             /* No coloring */

                    if (fgcolour >= 256) {          /* Default colour */
                        if (wgs->bold_colours && (fgcolour & 1) &&
                            bgcolour == -1)
                            attrBold = ATTR_BOLD;   /* Emphasize text with bold attribute */

                        fgcolour  = -1;             /* No coloring */
                    }
                }

                /*
                 * Write RTF text attributes
                 */
                if ((lastfgcolour != fgcolour) || (lastfg != fg)) {
                    lastfgcolour  = fgcolour;
                    lastfg        = fg;
                    if (fg == -1) {
                        put_fmt(rtf, "\\cf%d ",
                                (fgcolour >= 0) ? palette[fgcolour] : 0);
                    } else {
                        rgbindex rgb, *rgbp;
                        rgb.ref = fg;
                        if ((rgbp = find234(rgbtree, &rgb, NULL)) != NULL)
                            put_fmt(rtf, "\\cf%d ", rgbp->index);
                    }
                }

                if ((lastbgcolour != bgcolour) || (lastbg != bg)) {
                    lastbgcolour  = bgcolour;
                    lastbg        = bg;
                    if (bg == -1)
                        put_fmt(rtf, "\\highlight%d ",
                                (bgcolour >= 0) ? palette[bgcolour] : 0);
                    else {
                        rgbindex rgb, *rgbp;
                        rgb.ref = bg;
                        if ((rgbp = find234(rgbtree, &rgb, NULL)) != NULL)
                            put_fmt(rtf, "\\highlight%d ", rgbp->index);
                    }
                }

                if (lastAttrBold != attrBold) {
                    lastAttrBold  = attrBold;
                    put_datapl(rtf, attrBold ?
                               PTRLEN_LITERAL("\\b ") :
                               PTRLEN_LITERAL("\\b0 "));
                }

                if (lastAttrUnder != attrUnder) {
                    lastAttrUnder  = attrUnder;
                    put_datapl(rtf, attrUnder ?
                               PTRLEN_LITERAL("\\ul ") :
                               PTRLEN_LITERAL("\\ulnone "));
                }
            }

            if (unitab[tdata[tindex]] == udata[uindex]) {
                multilen = 1;
                before[0] = '\0';
                after[0] = '\0';
                blen = alen = 0;
            } else {
                multilen = WideCharToMultiByte(CP_ACP, 0, unitab+uindex, 1,
                                               NULL, 0, NULL, NULL);
                if (multilen != 1) {
                    blen = sprintf(before, "{\\uc%d\\u%d", (int)multilen,
                                   (int)udata[uindex]);
                    alen = 1; strcpy(after, "}");
                } else {
                    blen = sprintf(before, "\\u%d", (int)udata[uindex]);
                    alen = 0; after[0] = '\0';
                }
            }
            assert(tindex + multilen <= len2);
            totallen = blen + alen;
            for (i = 0; i < multilen; i++) {
                if (tdata[tindex+i] == '\\' ||
                    tdata[tindex+i] == '{' ||
                    tdata[tindex+i] == '}')
                    totallen += 2;
                else if (tdata[tindex+i] == 0x0D || tdata[tindex+i] == 0x0A)
                    totallen += 6;     /* \par\r\n */
                else if (tdata[tindex+i] > 0x7E || tdata[tindex+i] < 0x20)
                    totallen += 4;
                else
                    totallen++;
            }

            put_data(rtf, before, blen);
            for (i = 0; i < multilen; i++) {
                if (tdata[tindex+i] == '\\' ||
                    tdata[tindex+i] == '{' ||
                    tdata[tindex+i] == '}') {
                    put_byte(rtf, '\\');
                    put_byte(rtf, tdata[tindex+i]);
                } else if (tdata[tindex+i] == 0x0D || tdata[tindex+i] == 0x0A) {
                    put_datapl(rtf, PTRLEN_LITERAL("\\par\r\n"));
                } else if (tdata[tindex+i] > 0x7E || tdata[tindex+i] < 0x20) {
                    put_fmt(rtf, "\\'%02x", tdata[tindex+i]);
                } else {
                    put_byte(rtf, tdata[tindex+i]);
                }
            }
            put_data(rtf, after, alen);

            tindex += multilen;
            uindex++;
        }

        put_datapl(rtf, PTRLEN_LITERAL("}\0\0")); /* Terminate RTF stream */

        clipdata3 = GlobalAlloc(GMEM_DDESHARE | GMEM_MOVEABLE, rtf->len);
        if (clipdata3 && (lock3 = GlobalLock(clipdata3)) != NULL) {
            memcpy(lock3, rtf->u, rtf->len);
            GlobalUnlock(clipdata3);
        }
        strbuf_free(rtf);

        if (rgbtree) {
            rgbindex *rgbp;
            while ((rgbp = delpos234(rgbtree, 0)) != NULL)
                sfree(rgbp);
            freetree234(rgbtree);
        }
    } else
        clipdata3 = NULL;

    GlobalUnlock(clipdata);
    GlobalUnlock(clipdata2);

    if (!must_deselect)
        SendMessage(wgs->term_hwnd, WM_IGNORE_CLIP, true, 0);

    if (OpenClipboard(wgs->term_hwnd)) {
        EmptyClipboard();
        SetClipboardData(CF_UNICODETEXT, clipdata);
        SetClipboardData(CF_TEXT, clipdata2);
        if (clipdata3)
            SetClipboardData(RegisterClipboardFormat(CF_RTF), clipdata3);
        CloseClipboard();
    } else {
        GlobalFree(clipdata);
        GlobalFree(clipdata2);
    }

    if (!must_deselect)
        SendMessage(wgs->term_hwnd, WM_IGNORE_CLIP, false, 0);
}

static DWORD WINAPI clipboard_read_threadfunc(void *param)
{
    HWND hwnd = (HWND)param;
    HGLOBAL clipdata;

    if (OpenClipboard(NULL)) {
        if ((clipdata = GetClipboardData(CF_UNICODETEXT))) {
            SendMessage(hwnd, WM_GOT_CLIPDATA,
                        (WPARAM)true, (LPARAM)clipdata);
        } else if ((clipdata = GetClipboardData(CF_TEXT))) {
            SendMessage(hwnd, WM_GOT_CLIPDATA,
                        (WPARAM)false, (LPARAM)clipdata);
        }
        CloseClipboard();
    }

    return 0;
}

static void process_clipdata(WinGuiSeat *wgs, HGLOBAL clipdata, bool unicode)
{
    wchar_t *clipboard_contents = NULL;
    size_t clipboard_length = 0;

    if (unicode) {
        wchar_t *p = GlobalLock(clipdata);
        wchar_t *p2;

        if (p) {
            /* Unwilling to rely on Windows having wcslen() */
            for (p2 = p; *p2; p2++);
            clipboard_length = p2 - p;
            clipboard_contents = snewn(clipboard_length + 1, wchar_t);
            memcpy(clipboard_contents, p, clipboard_length * sizeof(wchar_t));
            clipboard_contents[clipboard_length] = L'\0';
            term_do_paste(wgs->term, clipboard_contents, clipboard_length);
        }
    } else {
        char *s = GlobalLock(clipdata);
        int i;

        if (s) {
            i = MultiByteToWideChar(CP_ACP, 0, s, strlen(s) + 1, 0, 0);
            clipboard_contents = snewn(i, wchar_t);
            MultiByteToWideChar(CP_ACP, 0, s, strlen(s) + 1,
                                clipboard_contents, i);
            clipboard_length = i - 1;
            clipboard_contents[clipboard_length] = L'\0';
            term_do_paste(wgs->term, clipboard_contents, clipboard_length);
        }
    }

    sfree(clipboard_contents);
}

static void wintw_clip_request_paste(TermWin *tw, int clipboard)
{
    WinGuiSeat *wgs = container_of(tw, WinGuiSeat, termwin);
    assert(clipboard == CLIP_SYSTEM);

    /*
     * I always thought pasting was synchronous in Windows; the
     * clipboard access functions certainly _look_ synchronous,
     * unlike the X ones. But in fact it seems that in some
     * situations the contents of the clipboard might not be
     * immediately available, and the clipboard-reading functions
     * may block. This leads to trouble if the application
     * delivering the clipboard data has to get hold of it by -
     * for example - talking over a network connection which is
     * forwarded through this very PuTTY.
     *
     * Hence, we spawn a subthread to read the clipboard, and do
     * our paste when it's finished. The thread will send a
     * message back to our main window when it terminates, and
     * that tells us it's OK to paste.
     */
    DWORD in_threadid; /* required for Win9x */
    HANDLE hThread = CreateThread(NULL, 0, clipboard_read_threadfunc,
                                  wgs->term_hwnd, 0, &in_threadid);
    if (hThread)
        CloseHandle(hThread);          /* we don't need the thread handle */
}

/*
 * Print a modal (Really Bad) message box and perform a fatal exit.
 */
void modalfatalbox(const char *fmt, ...)
{
    va_list ap;
    char *message, *title;

    va_start(ap, fmt);
    message = dupvprintf(fmt, ap);
    va_end(ap);
    show_mouseptr(NULL, true);
    title = dupprintf("%s Fatal Error", appname);
    MessageBox(find_window_for_msgbox(), message, title,
               MB_SYSTEMMODAL | MB_ICONERROR | MB_OK);
    sfree(message);
    sfree(title);
    cleanup_exit(1);
}

/*
 * Print a message box and don't close the connection.
 */
void nonfatal(const char *fmt, ...)
{
    va_list ap;
    char *message, *title;

    va_start(ap, fmt);
    message = dupvprintf(fmt, ap);
    va_end(ap);
    show_mouseptr(NULL, true);
    title = dupprintf("%s Error", appname);
    MessageBox(find_window_for_msgbox(), message, title, MB_ICONERROR | MB_OK);
    sfree(message);
    sfree(title);
}

static bool flash_window_ex(WinGuiSeat *wgs, DWORD dwFlags,
                            UINT uCount, DWORD dwTimeout)
{
    if (p_FlashWindowEx) {
        FLASHWINFO fi;
        fi.cbSize = sizeof(fi);
        fi.hwnd = wgs->term_hwnd;
        fi.dwFlags = dwFlags;
        fi.uCount = uCount;
        fi.dwTimeout = dwTimeout;
        return (*p_FlashWindowEx)(&fi);
    }
    else
        return false; /* shrug */
}

/*
 * Timer for platforms where we must maintain window flashing manually
 * (e.g., Win95).
 */
static void flash_window_timer(void *vctx, unsigned long now)
{
    WinGuiSeat *wgs = (WinGuiSeat *)vctx;
    if (wgs->flashing && now == wgs->next_flash) {
        flash_window(wgs, 1);
    }
}

/*
 * Manage window caption / taskbar flashing, if enabled.
 * 0 = stop, 1 = maintain, 2 = start
 */
static void flash_window(WinGuiSeat *wgs, int mode)
{
    int beep_ind = conf_get_int(wgs->conf, CONF_beep_ind);
    if ((mode == 0) || (beep_ind == B_IND_DISABLED)) {
        /* stop */
        if (wgs->flashing) {
            wgs->flashing = false;
            if (p_FlashWindowEx)
                flash_window_ex(wgs, FLASHW_STOP, 0, 0);
            else
                FlashWindow(wgs->term_hwnd, false);
        }

    } else if (mode == 2) {
        /* start */
        if (!wgs->flashing) {
            wgs->flashing = true;
            if (p_FlashWindowEx) {
                /* For so-called "steady" mode, we use uCount=2, which
                 * seems to be the traditional number of flashes used
                 * by user notifications (e.g., by Explorer).
                 * uCount=0 appears to enable continuous flashing, per
                 * "flashing" mode, although I haven't seen this
                 * documented. */
                flash_window_ex(wgs, FLASHW_ALL | FLASHW_TIMER,
                                (beep_ind == B_IND_FLASH ? 0 : 2),
                                0 /* system cursor blink rate */);
                /* No need to schedule timer */
            } else {
                FlashWindow(wgs->term_hwnd, true);
                wgs->next_flash = schedule_timer(450, flash_window_timer, wgs);
            }
        }

    } else if ((mode == 1) && (beep_ind == B_IND_FLASH)) {
        /* maintain */
        if (wgs->flashing && !p_FlashWindowEx) {
            FlashWindow(wgs->term_hwnd, true);    /* toggle */
            wgs->next_flash = schedule_timer(450, flash_window_timer, wgs);
        }
    }
}

/*
 * Beep.
 */
static void wintw_bell(TermWin *tw, int mode)
{
    WinGuiSeat *wgs = container_of(tw, WinGuiSeat, termwin);
    if (mode == BELL_DEFAULT) {
        /*
         * For MessageBeep style bells, we want to be careful of
         * timing, because they don't have the nice property of
         * PlaySound bells that each one cancels the previous
         * active one. So we limit the rate to one per 50ms or so.
         */
        static long lastbeep = 0;
        long beepdiff;

        beepdiff = GetTickCount() - lastbeep;
        if (beepdiff >= 0 && beepdiff < 50)
            return;
        MessageBeep(MB_OK);
        /*
         * The above MessageBeep call takes time, so we record the
         * time _after_ it finishes rather than before it starts.
         */
        lastbeep = GetTickCount();
    } else if (mode == BELL_WAVEFILE) {
        Filename *bell_wavefile = conf_get_filename(
            wgs->conf, CONF_bell_wavefile);
        if (!p_PlaySound || !p_PlaySound(bell_wavefile->path, NULL,
                                         SND_ASYNC | SND_FILENAME)) {
            char *buf, *otherbuf;
            show_mouseptr(wgs, true);
            buf = dupprintf(
                "Unable to play sound file\n%s\nUsing default sound instead",
                bell_wavefile->path);
            otherbuf = dupprintf("%s Sound Error", appname);
            MessageBox(wgs->term_hwnd, buf, otherbuf,
                       MB_OK | MB_ICONEXCLAMATION);
            sfree(buf);
            sfree(otherbuf);
            conf_set_int(wgs->conf, CONF_beep, BELL_DEFAULT);
        }
    } else if (mode == BELL_PCSPEAKER) {
        static long lastbeep = 0;
        long beepdiff;

        beepdiff = GetTickCount() - lastbeep;
        if (beepdiff >= 0 && beepdiff < 50)
            return;

        /*
         * We must beep in different ways depending on whether this
         * is a 95-series or NT-series OS.
         */
        if (osPlatformId == VER_PLATFORM_WIN32_NT)
            Beep(800, 100);
        else
            MessageBeep(-1);
        lastbeep = GetTickCount();
    }
    /* Otherwise, either visual bell or disabled; do nothing here */
    if (!wgs->term->has_focus) {
        flash_window(wgs, 2);               /* start */
    }
}

/*
 * Minimise or restore the window in response to a server-side
 * request.
 */
static void wintw_set_minimised(TermWin *tw, bool minimised)
{
    WinGuiSeat *wgs = container_of(tw, WinGuiSeat, termwin);
    if (IsIconic(wgs->term_hwnd)) {
        if (!minimised)
            ShowWindow(wgs->term_hwnd, SW_RESTORE);
    } else {
        if (minimised)
            ShowWindow(wgs->term_hwnd, SW_MINIMIZE);
    }
}

/*
 * Move the window in response to a server-side request.
 */
static void wintw_move(TermWin *tw, int x, int y)
{
    WinGuiSeat *wgs = container_of(tw, WinGuiSeat, termwin);
    int resize_action = conf_get_int(wgs->conf, CONF_resize_action);
    if (resize_action == RESIZE_DISABLED ||
        resize_action == RESIZE_FONT ||
        IsZoomed(wgs->term_hwnd))
        return;

    SetWindowPos(wgs->term_hwnd, NULL, x, y, 0, 0, SWP_NOSIZE | SWP_NOZORDER);
}

/*
 * Move the window to the top or bottom of the z-order in response
 * to a server-side request.
 */
static void wintw_set_zorder(TermWin *tw, bool top)
{
    WinGuiSeat *wgs = container_of(tw, WinGuiSeat, termwin);
    if (conf_get_bool(wgs->conf, CONF_alwaysontop))
        return;                        /* ignore */
    SetWindowPos(wgs->term_hwnd, top ? HWND_TOP : HWND_BOTTOM, 0, 0, 0, 0,
                 SWP_NOMOVE | SWP_NOSIZE);
}

/*
 * Refresh the window in response to a server-side request.
 */
static void wintw_refresh(TermWin *tw)
{
    WinGuiSeat *wgs = container_of(tw, WinGuiSeat, termwin);
    InvalidateRect(wgs->term_hwnd, NULL, true);
}

/*
 * Maximise or restore the window in response to a server-side
 * request.
 */
static void wintw_set_maximised(TermWin *tw, bool maximised)
{
    WinGuiSeat *wgs = container_of(tw, WinGuiSeat, termwin);
    if (IsZoomed(wgs->term_hwnd)) {
        if (!maximised)
            ShowWindow(wgs->term_hwnd, SW_RESTORE);
    } else {
        if (maximised)
            ShowWindow(wgs->term_hwnd, SW_MAXIMIZE);
    }
}

/*
 * See if we're in full-screen mode.
 */
static bool is_full_screen(WinGuiSeat *wgs)
{
    if (!IsZoomed(wgs->term_hwnd))
        return false;
    if (GetWindowLongPtr(wgs->term_hwnd, GWL_STYLE) & WS_CAPTION)
        return false;
    return true;
}

/* Get the rect/size of a full screen window using the nearest available
 * monitor in multimon systems; default to something sensible if only
 * one monitor is present. */
static bool get_fullscreen_rect(WinGuiSeat *wgs, RECT *ss)
{
#if defined(MONITOR_DEFAULTTONEAREST) && !defined(NO_MULTIMON)
    if (p_GetMonitorInfoA && p_MonitorFromWindow) {
        HMONITOR mon;
        MONITORINFO mi;
        mon = p_MonitorFromWindow(wgs->term_hwnd, MONITOR_DEFAULTTONEAREST);
        mi.cbSize = sizeof(mi);
        p_GetMonitorInfoA(mon, &mi);

        /* structure copy */
        *ss = mi.rcMonitor;
        return true;
    }
#endif
/* could also use code like this:
        ss->left = ss->top = 0;
        ss->right = GetSystemMetrics(SM_CXSCREEN);
        ss->bottom = GetSystemMetrics(SM_CYSCREEN);
*/
    return GetClientRect(GetDesktopWindow(), ss);
}


/*
 * Go full-screen. This should only be called when we are already
 * maximised.
 */
static void make_full_screen(WinGuiSeat *wgs)
{
    DWORD style;
    RECT ss;

    assert(IsZoomed(wgs->term_hwnd));

    if (is_full_screen(wgs))
        return;

    /* Remove the window furniture. */
    style = GetWindowLongPtr(wgs->term_hwnd, GWL_STYLE);
    style &= ~(WS_CAPTION | WS_BORDER | WS_THICKFRAME);
    if (conf_get_bool(wgs->conf, CONF_scrollbar_in_fullscreen))
        style |= WS_VSCROLL;
    else
        style &= ~WS_VSCROLL;
    SetWindowLongPtr(wgs->term_hwnd, GWL_STYLE, style);

    /* Resize ourselves to exactly cover the nearest monitor. */
    get_fullscreen_rect(wgs, &ss);
    SetWindowPos(wgs->term_hwnd, HWND_TOP, ss.left, ss.top,
                 ss.right - ss.left, ss.bottom - ss.top, SWP_FRAMECHANGED);

    /* We may have changed size as a result */

    reset_window(wgs, 0);

    /* Tick the menu item in the System and context menus. */
    {
        int i;
        for (i = 0; i < lenof(wgs->popup_menus); i++)
            CheckMenuItem(wgs->popup_menus[i].menu,
                          IDM_FULLSCREEN, MF_CHECKED);
    }
}

/*
 * Clear the full-screen attributes.
 */
static void clear_full_screen(WinGuiSeat *wgs)
{
    DWORD oldstyle, style;

    /* Reinstate the window furniture. */
    style = oldstyle = GetWindowLongPtr(wgs->term_hwnd, GWL_STYLE);
    style |= WS_CAPTION | WS_BORDER;
    if (conf_get_int(wgs->conf, CONF_resize_action) == RESIZE_DISABLED)
        style &= ~WS_THICKFRAME;
    else
        style |= WS_THICKFRAME;
    if (conf_get_bool(wgs->conf, CONF_scrollbar))
        style |= WS_VSCROLL;
    else
        style &= ~WS_VSCROLL;
    if (style != oldstyle) {
        SetWindowLongPtr(wgs->term_hwnd, GWL_STYLE, style);
        SetWindowPos(wgs->term_hwnd, NULL, 0, 0, 0, 0,
                     SWP_NOMOVE | SWP_NOSIZE | SWP_NOZORDER |
                     SWP_FRAMECHANGED);
    }

    /* Untick the menu item in the System and context menus. */
    {
        int i;
        for (i = 0; i < lenof(wgs->popup_menus); i++)
            CheckMenuItem(wgs->popup_menus[i].menu,
                          IDM_FULLSCREEN, MF_UNCHECKED);
    }
}

/*
 * Toggle full-screen mode.
 */
static void flip_full_screen(WinGuiSeat *wgs)
{
    if (is_full_screen(wgs)) {
        ShowWindow(wgs->term_hwnd, SW_RESTORE);
    } else if (IsZoomed(wgs->term_hwnd)) {
        make_full_screen(wgs);
    } else {
        SendMessage(wgs->term_hwnd, WM_FULLSCR_ON_MAX, 0, 0);
        ShowWindow(wgs->term_hwnd, SW_MAXIMIZE);
    }
}

static size_t win_seat_output(Seat *seat, SeatOutputType type,
                              const void *data, size_t len)
{
    WinGuiSeat *wgs = container_of(seat, WinGuiSeat, seat);
    return term_data(wgs->term, data, len);
}

static void wintw_unthrottle(TermWin *tw, size_t bufsize)
{
    WinGuiSeat *wgs = container_of(tw, WinGuiSeat, termwin);
    if (wgs->backend)
        backend_unthrottle(wgs->backend, bufsize);
}

static bool win_seat_eof(Seat *seat)
{
    return true;   /* do respond to incoming EOF with outgoing */
}

static SeatPromptResult win_seat_get_userpass_input(Seat *seat, prompts_t *p)
{
    WinGuiSeat *wgs = container_of(seat, WinGuiSeat, seat);
    SeatPromptResult spr;
    spr = cmdline_get_passwd_input(p, &wgs->cmdline_get_passwd_state, true);
    if (spr.kind == SPRK_INCOMPLETE)
        spr = term_get_userpass_input(wgs->term, p);
    return spr;
}

static void win_seat_set_trust_status(Seat *seat, bool trusted)
{
    WinGuiSeat *wgs = container_of(seat, WinGuiSeat, seat);
    term_set_trust_status(wgs->term, trusted);
}

static bool win_seat_can_set_trust_status(Seat *seat)
{
    return true;
}

static bool win_seat_get_cursor_position(Seat *seat, int *x, int *y)
{
    WinGuiSeat *wgs = container_of(seat, WinGuiSeat, seat);
    term_get_cursor_position(wgs->term, x, y);
    return true;
}

static bool win_seat_get_window_pixel_size(Seat *seat, int *x, int *y)
{
    WinGuiSeat *wgs = container_of(seat, WinGuiSeat, seat);
    RECT r;
    GetWindowRect(wgs->term_hwnd, &r);
    *x = r.right - r.left;
    *y = r.bottom - r.top;
    return true;
}<|MERGE_RESOLUTION|>--- conflicted
+++ resolved
@@ -1658,14 +1658,9 @@
     int width, height;
 
     /* If the window is maximized suppress resizing attempts */
-<<<<<<< HEAD
     if (IsZoomed(wgs->term_hwnd)) {
-        if (conf_get_int(wgs->conf, CONF_resize_action) == RESIZE_TERM)
-=======
-    if (IsZoomed(wgs.term_hwnd)) {
-        if (conf_get_int(conf, CONF_resize_action) == RESIZE_TERM) {
-            term_resize_request_completed(term);
->>>>>>> 30372441
+        if (conf_get_int(wgs->conf, CONF_resize_action) == RESIZE_TERM) {
+            term_resize_request_completed(wgs->term);
             return;
         }
     }
@@ -1679,17 +1674,13 @@
     /* Sanity checks ... */
     {
         RECT ss;
-<<<<<<< HEAD
         if (get_fullscreen_rect(wgs, &ss)) {
-=======
-        if (get_fullscreen_rect(&ss)) {
->>>>>>> 30372441
             /* Make sure the values aren't too big */
             width = (ss.right - ss.left - extra_width) / 4;
             height = (ss.bottom - ss.top - extra_height) / 6;
 
             if (w > width || h > height) {
-                term_resize_request_completed(term);
+                term_resize_request_completed(wgs->term);
                 return;
             }
             if (w < 15)
